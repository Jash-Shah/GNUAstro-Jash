--- conflicted
+++ resolved
@@ -929,13 +929,8 @@
   /* Allocate the array and read in the pixels. */
   array=gal_pointer_allocate(type, size, 0, __func__, "array");
   if( fits_read_subset(ofp, gal_fits_type_to_datatype(type), fpixel, lpixel,
-<<<<<<< HEAD
-                       inc, p->bitnul, array, &anynul, &status) )
-     gal_fits_io_error(status, NULL);
-=======
                        inc, p->blankptrread, array, &anynul, &status) )
     gal_fits_io_error(status, NULL);
->>>>>>> 95d7fc59
   free(array);
 
   /* CFITSIO already checks if there are any blank pixels. If there are,
