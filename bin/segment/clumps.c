--- conflicted
+++ resolved
@@ -270,18 +270,12 @@
             info[   lab * INFO_NCOLS + INFO_INFLUX ] += values[*a];
             if( values[*a]>0.0f )
               {
-<<<<<<< HEAD
                 gal_dimension_index_to_coord(*a, ndim, dsize, coord);
-                info[ lab * INFO_NCOLS + INFO_SFF ] += arr[*a];
-                info[ lab * INFO_NCOLS + INFO_X   ] += arr[*a] * coord[0];
-                info[ lab * INFO_NCOLS + INFO_Y   ] += arr[*a] * coord[1];
+                info[ lab * INFO_NCOLS + INFO_SFF ] += values[*a];
+                info[ lab * INFO_NCOLS + INFO_X   ] += values[*a] * coord[0];
+                info[ lab * INFO_NCOLS + INFO_Y   ] += values[*a] * coord[1];
                 if(ndim==3)
-                  info[ lab * INFO_NCOLS + INFO_Z ] += arr[*a] * coord[2];
-=======
-                info[ lab * INFO_NCOLS + INFO_SFF ] += values[*a];
-                info[ lab * INFO_NCOLS + INFO_X   ] += values[*a] * (*a/dsize[1]);
-                info[ lab * INFO_NCOLS + INFO_Y   ] += values[*a] * (*a%dsize[1]);
->>>>>>> bdcc13d4
+                  info[ lab * INFO_NCOLS + INFO_Z ] += values[*a] * coord[2];
               }
           }
 
@@ -350,11 +344,8 @@
               /* Find the coordinates of the clump's weighted center. */
               coord[0]=GAL_DIMENSION_FLT_TO_INT(row[INFO_X]/row[INFO_SFF]);
               coord[1]=GAL_DIMENSION_FLT_TO_INT(row[INFO_Y]/row[INFO_SFF]);
-<<<<<<< HEAD
               if(ndim==3)
                 coord[2]=GAL_DIMENSION_FLT_TO_INT(row[INFO_Z]/row[INFO_SFF]);
-=======
->>>>>>> bdcc13d4
 
               /* Find the corresponding standard deviation. */
               row[INFO_INSTD]=( p->std->size>1
@@ -439,7 +430,7 @@
   clumps_get_raw_info(cltprm);
 
 
-  /* Calculate the signal to noise ratio for successful clumps */
+  /* Calculate the signal to noise ratio for successful clumps. */
   snarr=cltprm->sn->array;
   if(cltprm->snind) indarr=cltprm->snind->array;
   for(i=1;i<tablen;++i)
