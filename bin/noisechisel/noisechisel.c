--- conflicted
+++ resolved
@@ -62,13 +62,9 @@
   if(!p->cp.quiet) gettimeofday(&t1, NULL);
   p->conv=gal_convolve_spatial(tl->tiles, p->kernel, p->cp.numthreads,
                                1, tl->workoverch);
-<<<<<<< HEAD
-  gal_checkset_allocate_copy("INPUT-CONVOLVED", &p->conv->name);
-=======
   gal_checkset_allocate_copy("CONVOLVED", &p->conv->name);
->>>>>>> b367f793
-
-
+
+  /* Report timing and write check image if necessary. */
   if(!p->cp.quiet) gal_timing_report(&t1, "Convolved with kernel.", 1);
   if(p->detectionname)
     {
