/*********************************************************************
NoiseChisel - Detect signal in a noisy dataset.
NoiseChisel is part of GNU Astronomy Utilities (Gnuastro) package.

Original author:
     Mohammad Akhlaghi <mohammad@akhlaghi.org>
Contributing author(s):
Copyright (C) 2015-2018, Free Software Foundation, Inc.

Gnuastro is free software: you can redistribute it and/or modify it
under the terms of the GNU General Public License as published by the
Free Software Foundation, either version 3 of the License, or (at your
option) any later version.

Gnuastro is distributed in the hope that it will be useful, but
WITHOUT ANY WARRANTY; without even the implied warranty of
MERCHANTABILITY or FITNESS FOR A PARTICULAR PURPOSE.  See the GNU
General Public License for more details.

You should have received a copy of the GNU General Public License
along with Gnuastro. If not, see <http://www.gnu.org/licenses/>.
**********************************************************************/
#include <config.h>

#include <stdio.h>
#include <errno.h>
#include <error.h>
#include <stdlib.h>
#include <string.h>

#include <gnuastro/fits.h>
#include <gnuastro/label.h>
#include <gnuastro/blank.h>
#include <gnuastro/binary.h>
#include <gnuastro/threads.h>
#include <gnuastro/pointer.h>
#include <gnuastro/dimension.h>
#include <gnuastro/statistics.h>

#include <gnuastro-internal/timing.h>
#include <gnuastro-internal/checkset.h>

#include "main.h"

#include "ui.h"
#include "sky.h"
#include "threshold.h"





/****************************************************************
 ************           Initial detection            ************
 ****************************************************************/
/* The user gives connectivity values in terms of the number of neighbors
   to use, so with this function, we convert that number to the
   connectivity that is defined in `gnuastro/dimension.h'. */
static int
detection_ngb_to_connectivity(size_t ndim, size_t ngb)
{
  int connectivity=0;
  switch(ndim)
    {
    case 2:
      connectivity = ngb==4 ? 1 : 2;
      break;
    case 3:
      connectivity = ngb==6 ? 1 : (ngb==18 ? 2 : 3);
      break;
    default:
      error(EXIT_FAILURE, 0, "%s: a bug! Please contact us at %s to address "
            "the problem. %zu not a valid value to `ndim'",
            __func__, PACKAGE_BUGREPORT, ndim);
    }
  return connectivity;
}





void
detection_initial(struct noisechiselparams *p)
{
  float *f;
  char *msg;
  uint8_t *b, *bf;
  int resetblank=0;
  struct timeval t0, t1;


  /* Get the starting time. */
  if(!p->cp.quiet)
    {
      gal_timing_report(NULL, "Starting to find initial detections.", 1);
      gettimeofday(&t0, NULL);
    }


  /* Find and apply the threshold on the input. */
  threshold_quantile_find_apply(p);
  if(p->detectionname)
    {
      p->binary->name="THRESHOLDED";
      gal_fits_img_write(p->binary, p->detectionname, NULL, PROGRAM_NAME);
      p->binary->name=NULL;
    }


  /* Remove any blank elements from the binary image if requested. */
  if(p->blankasforeground==0 && gal_blank_present(p->binary,0))
    {
      resetblank=1;
      bf=(b=p->binary->array)+p->binary->size;
      do *b = *b==GAL_BLANK_UINT8 ? 0 : *b; while(++b<bf);
    }


  /* Erode the image. */
  if(!p->cp.quiet) gettimeofday(&t1, NULL);
  gal_binary_erode(p->binary, p->erode,
                   detection_ngb_to_connectivity(p->input->ndim,
                                                 p->erodengb), 1);
  if(!p->cp.quiet)
    {
      if( asprintf(&msg, "Eroded %zu time%s (%zu-connected).", p->erode,
                   p->erode>1?"s":"", p->erodengb)<0 )
        error(EXIT_FAILURE, 0, "%s: asprintf allocation", __func__);
      gal_timing_report(&t1, msg, 2);
      free(msg);
    }
  if(p->detectionname)
    {
      p->binary->name="ERODED";
      gal_fits_img_write(p->binary, p->detectionname, NULL, PROGRAM_NAME);
      p->binary->name=NULL;
    }


  /* Correct the no-erode values. */
  bf=(b=p->binary->array)+p->binary->size;
  do *b = *b==THRESHOLD_NO_ERODE_VALUE ? 1 : *b; while(++b<bf);


  /* Do the opening. */
  if(!p->cp.quiet) gettimeofday(&t1, NULL);
  gal_binary_open(p->binary, p->opening,
                  detection_ngb_to_connectivity(p->input->ndim,
                                                p->openingngb), 1);
  if(!p->cp.quiet)
    {
      if( asprintf(&msg, "Opened (depth: %zu, %zu-connected).",
                   p->opening, p->openingngb)<0 )
        error(EXIT_FAILURE, 0, "%s: asprintf allocation", __func__);
      gal_timing_report(&t1, msg, 2);
      free(msg);
    }


  /* Reset the blank values (if requested). */
  if(resetblank)
    {
      f=p->input->array;
      bf=(b=p->binary->array)+p->binary->size;
      do *b = isnan(*f++) ? GAL_BLANK_UINT8 : *b; while(++b<bf);
    }


  /* Label the connected components. */
  p->numinitialdets=gal_binary_connected_components(p->binary, &p->olabel,
                                                    p->binary->ndim);
  if(p->detectionname)
    {
      p->olabel->name="OPENED-AND-LABELED";
      gal_fits_img_write(p->olabel, p->detectionname, NULL, PROGRAM_NAME);
      p->olabel->name=NULL;
    }


  /* Report the ending of initial detection. */
  if(!p->cp.quiet)
    {
      if( asprintf(&msg, "%zu initial detections found.",
                   p->numinitialdets)<0 )
        error(EXIT_FAILURE, 0, "%s: asprintf allocation", __func__);
      gal_timing_report(&t0, msg, 1);
      free(msg);
    }
}




















/****************************************************************
 ************            Pseudo detections           ************
 ****************************************************************/
/* Set all the pixels we don't need to Nan. */
static void
detection_pseudo_sky_or_det(struct noisechiselparams *p, uint8_t *w, int s0d1)
{
  int32_t *l=p->olabel->array;
  uint8_t *b=p->binary->array, *bf=b+p->binary->size;

  if(s0d1)
    /* Set all sky regions (label equal to zero) to zero, since a blank
       pixel is also non-zero, we don't need to check for blanks in this
       case. */
    do *w++ = *l++ ? *b : 0; while(++b<bf);
  else
    /* Set all detected pixels to 1. */
    do
      {
        *w++ = *l ? *l==GAL_BLANK_INT32 ? GAL_BLANK_UINT8 : 1 : *b;
        ++l;
      }
    while(++b<bf);
}





/* Copy the space of this tile into the full/large array. */
static void
detection_write_in_large(gal_data_t *tile, gal_data_t *copy)
{
  uint8_t *c=copy->array;
  GAL_TILE_PARSE_OPERATE(tile, NULL, 0, 0, {*i=*c++;});
}





/* Fill the holes and open on multiple threads to find the
   pseudo-detections. Ideally both these should be done immediately after
   each other on each large tile, but when the user wants to check the
   steps, we need to break out of the threads at each step. */
struct fho_params
{
  int                    step;
  uint8_t          *copyspace;
  gal_data_t         *workbin;
  gal_data_t         *worklab;
  struct noisechiselparams *p;
};

static void *
detection_fill_holes_open(void *in_prm)
{
  struct gal_threads_params *tprm=(struct gal_threads_params *)in_prm;
  struct fho_params *fho_prm=(struct fho_params *)(tprm->params);
  struct noisechiselparams *p=fho_prm->p;

  void *tarray;
  uint8_t *b, *bf;
  gal_data_t *tile, *copy, *tblock;
  size_t i, dsize[]={1,1,1,1,1,1,1,1,1,1}; /* For upto 10-Dimensions! */


  /* A temporary data structure to wrap around the copy space. Note that
     the initially allocated space for this tile is only 1 pixel! */
  copy=gal_data_alloc(NULL, GAL_TYPE_UINT8, p->input->ndim, dsize,
                      NULL, 0, -1, NULL, NULL, NULL);
  free(copy->array);
  copy->array=&fho_prm->copyspace[p->maxltcontig*tprm->id];


  /* Go over all the tiles given to this thread. */
  for(i=0; tprm->indexs[i] != GAL_BLANK_SIZE_T; ++i)
    {
      /* For easy reading. */
      tile=&p->ltl.tiles[tprm->indexs[i]];

      /* Change the tile pointers (temporarily). */
      tarray=tile->array;
      tblock=tile->block;
      tile->array=gal_tile_block_relative_to_other(tile, fho_prm->workbin);
      tile->block=fho_prm->workbin;

      /* Copy the tile into the contiguous patch of memory to work on, but
         first reset the size element so `gal_data_copy_to_allocated' knows
         there is enough space. */
      copy->flag=0;
      copy->size=p->maxltcontig;
      gal_data_copy_to_allocated(tile, copy);

      /* Take blank values to the background (set them to zero) if
         necsesary. */
      if( p->blankasforeground==0
          && gal_blank_present(p->input,0)
          && gal_blank_present(copy, 1) )
        {
          bf=(b=copy->array)+copy->size;
          do *b = *b==GAL_BLANK_UINT8 ? 0 : *b; while(++b<bf);
        }

      /* Fill the holes in this tile: holes with maximal connectivity means
<<<<<<< HEAD
         that they are most strongly bounded.

         IMPORTANT NOTE: For 2D, the strongest connectivity (2) is
         fine. But for 3D, the strongest connectivity is too strong and
         will not be too useful for diffuse signal. So for 3D, we are now
         using the second-strongest connectivity of 2 (numerically: same as
         the 2D case). */
      gal_binary_holes_fill(copy, 2, -1);
=======
         that they are most strongly bounded. */
      gal_binary_holes_fill(copy, p->holengb==4 ? 1 : 2, -1);
>>>>>>> 39a90189
      if(fho_prm->step==1)
        {
          detection_write_in_large(tile, copy);
          tile->array=tarray;
          tile->block=tblock;
          continue;
        }

      /* Open all the regions. */
      gal_binary_open(copy, 1, 1, 1);

      /* Write the copied region back into the large input and AFTERWARDS,
         correct the tile's pointers, the pointers must not be corrected
         before writing the copy. */
      detection_write_in_large(tile, copy);
      tile->array=tarray;
      tile->block=tblock;
    }


  /* Clean up. */
  copy->array=NULL;
  gal_data_free(copy);


  /* Wait until all the threads finish and return. */
  if(tprm->b) pthread_barrier_wait(tprm->b);
  return NULL;
}





/* We have the thresholded image (with blank values for regions that should
   not be used). Find the pseudo-detections in those regions. */
static size_t
detection_pseudo_find(struct noisechiselparams *p, gal_data_t *workbin,
                      gal_data_t *worklab, int s0d1)
{
  float *f;
  uint8_t *b, *bf;
  gal_data_t *bin;
  struct fho_params fho_prm={0, NULL, workbin, worklab, p};


  /* Set all the initial detected pixels to blank values. */
  detection_pseudo_sky_or_det(p, workbin->array, s0d1);
  if(p->detectionname)
    {
      workbin->name = s0d1 ? "DTHRESH-ON-DET" : "DTHRESH-ON-SKY";
      gal_fits_img_write(workbin, p->detectionname, NULL, PROGRAM_NAME);
      workbin->name=NULL;
    }


  /* Allocate the space necessary to work on each tile (to avoid having to
     allocate it it separately for each tile and within each
     thread. `maxltcontig' is the maximum contiguous patch of memory needed
     to store all tiles. Finally, since we are working on a `uint8_t' type,
     the size of each element is only 1 byte. */
  fho_prm.copyspace=gal_pointer_allocate(GAL_TYPE_UINT8,
                                         p->cp.numthreads*p->maxltcontig, 0,
                                         __func__, "fho_prm.copyspace");


  /* Fill the holes and open on each large tile. When no check image is
     requested, the two steps can be done independently on each tile, but
     when a check image is requested, we need to break out of the thread
     spinning function to save the full image then continue it. */
  if( p->detectionname )
    {
      /* Necessary initializations. */
      bin=gal_data_copy(workbin); /*  - Temporary array for demonstration.  */
      fho_prm.workbin=bin;        /*  - To pass onto the thread.            */
      fho_prm.step=1;             /*  - So we can break out of the threads. */

      /* Do each step. */
      while(fho_prm.step<3)
        {
          /* Put a copy of `workbin' into `bin' for every step (only
             necessary for the second step and after). For the first time
             it was already copied.*/
          if(fho_prm.step>1)
            memcpy(bin->array, workbin->array, workbin->size);

          /* Do the respective step. */
          gal_threads_spin_off(detection_fill_holes_open, &fho_prm,
                               p->ltl.tottiles, p->cp.numthreads);

          /* Reset the blank values (if they were changed). */
          if( p->blankasforeground==0 && gal_blank_present(p->input,0) )
            {
              f=p->input->array;
              bf=(b=workbin->array)+workbin->size;
              do *b = isnan(*f++) ? GAL_BLANK_UINT8 : *b; while(++b<bf);
            }

          /* Set the extension name based on the step. */
          switch(fho_prm.step)
            {
            case 1:
              bin->name="HOLES-FILLED";
              break;
            case 2:
              bin->name="OPENED";
              break;
            default:
              error(EXIT_FAILURE, 0, "%s: a bug! Please contact us at %s so "
                    "we can address the issue. the value %d is not "
                    "recognized.", __func__, PACKAGE_BUGREPORT, fho_prm.step);
            }

          /* Write the temporary array into the check image. */
          gal_fits_img_write(bin, p->detectionname, NULL, PROGRAM_NAME);

          /* Increment the step counter. */
          ++fho_prm.step;
        }

      /* Clean up: the array in `bin' should just be replaced with that in
         `workbin' because it is used in later steps. */
      if(workbin->mmapname)
        {
          /* Delete the memory mapped file and set the filename of `bin'
             for `workbin'. */
          remove(workbin->mmapname);
          free(workbin->mmapname);
          workbin->mmapname=bin->mmapname;
          bin->mmapname=NULL;
        }
      else
        free(workbin->array);
      workbin->array=bin->array;
      bin->name=bin->array=NULL;
      gal_data_free(bin);
    }
  else
    gal_threads_spin_off(detection_fill_holes_open, &fho_prm,
                         p->ltl.tottiles, p->cp.numthreads);

  /* Clean up. */
  free(fho_prm.copyspace);


  /* Label all regions, but first, deal with the blank pixels in the
     `workbin' dataset when working on the Sky. Recall that in this case,
     the blank pixels are the detections. On the Sky image, blank should be
     set to 1 (because we want the detected objects to have the same labels
     as the pseudo-detections that cover them). This will allow us to later
     remove these pseudo-detections.
  if(s0d1==0)
    {
      bf=(b=workbin->array)+workbin->size;
      do if(*b==GAL_BLANK_UINT8) *b = !s0d1; while(++b<bf);
    }
  */
  return gal_binary_connected_components(workbin, &worklab, 1);
}





/* Write the S/N tables to a file. */
static void
detection_sn_write_to_file(struct noisechiselparams *p, gal_data_t *sn,
                           gal_data_t *snind, int s0d1D2)
{
  char *str, *extname;
  gal_list_str_t *comments=NULL;

  /* Comment for extension on further explanation. */
  if( asprintf(&str, "See also: `%s' HDU of output with "
               "`--checkdetection'", ( s0d1D2<2
                                       ? "PSEUDOS-FOR-SN": "DILATED" ))<0 )
    error(EXIT_FAILURE, 0, "%s: asprintf allocation", __func__);
  gal_list_str_add(&comments, str, 0);


  /* Description comment. */
  str = ( s0d1D2
          ? ( s0d1D2==2
              ? "S/N of grown detections."
              : "Pseudo-detection S/N over initial detections." )
          : "Pseudo-detection S/N over initial undetections.");
  gal_list_str_add(&comments, str, 1);


  /* Set the file name and write the table. */
  str = ( s0d1D2
          ? ( s0d1D2==2 ? p->detsn_D_name : p->detsn_d_name )
          : p->detsn_s_name );
  if( p->cp.tableformat!=GAL_TABLE_FORMAT_TXT )
    extname = ( s0d1D2
                ? ( s0d1D2==2 ? "GROWN_DETECTION_SN" : "DET_PSEUDODET_SN" )
                : "SKY_PSEUDODET_SN" );
  threshold_write_sn_table(p, sn, snind, str, comments, extname);
  gal_list_str_free(comments, 1);


  /* Abort NoiseChisel if the user asked for it. */
  if(s0d1D2==2 && !p->continueaftercheck)
    ui_abort_after_check(p, p->detsn_s_name, p->detsn_d_name,
                         "pseudo-detection and grown/final detection S/N "
                         "values in a table");
}






static gal_data_t *
detection_sn(struct noisechiselparams *p, gal_data_t *worklab, size_t num,
             int s0d1D2, char *extname)
{
  float *snarr;
  uint8_t *flag;
  size_t tablen=num+1;
  gal_data_t *sn, *snind;
  int32_t *plabend, *indarr=NULL;
  double ave, err, *pos, *brightness;
  size_t ind, ndim=p->input->ndim, pcols=1+ndim;
  float s, ss, *f, *ff, *fs, *sky=p->sky->array;
  size_t i, j, *area, counter=0, *dsize=p->input->dsize;
  int32_t *plab = worklab->array, *dlab = s0d1D2 ? NULL : p->olabel->array;
  size_t *coord=gal_pointer_allocate(GAL_TYPE_SIZE_T, ndim, 0, __func__,
                                      "coord");

  /* Sanity check. */
  if(p->input->type!=GAL_TYPE_FLOAT32)
    error(EXIT_FAILURE, 0, "%s: the input dataset must be float32 type, "
          "it is %s", __func__, gal_type_name(p->input->type, 1));
  if(!isnan(GAL_BLANK_FLOAT32))
    error(EXIT_FAILURE, 0, "%s: only a NaN value is recognized for blank "
          "floating point data types, the blank value is defined to be %f",
          __func__, GAL_BLANK_FLOAT32);
  if(ndim!=2 && ndim!=3)
    error(EXIT_FAILURE, 0, "%s: only 2D images or 3D datacubes are "
          "acceptable, but input has %zu dimensions", __func__, ndim);


  /* Allocate all the necessary arrays, note that since we want to put each
     object's information into the same index, the number of allocated
     spaces has to be `tablen=num+1'. */
  area       = gal_pointer_allocate(GAL_TYPE_SIZE_T,  tablen, 1, __func__,
                                    "area");
  brightness = gal_pointer_allocate(GAL_TYPE_FLOAT64, tablen, 1, __func__,
                                     "brightness");
  pos        = gal_pointer_allocate(GAL_TYPE_FLOAT64, pcols*tablen, 1,
                                    __func__, "pos");
  flag       = ( s0d1D2==0
                 ? gal_pointer_allocate(GAL_TYPE_UINT8, tablen, 1, __func__,
                                         "flag")
                 : NULL );
  sn         = gal_data_alloc(NULL, GAL_TYPE_FLOAT32, 1, &tablen, NULL, 1,
                              p->cp.minmapsize, "SIGNAL-TO-NOISE", "ratio",
                              NULL);
  snind      = ( p->checksn==0 ? NULL
                 : gal_data_alloc(NULL, GAL_TYPE_INT32, 1, &tablen, NULL, 1,
                                  p->cp.minmapsize, "LABEL", "counter",
                                  NULL) );

  /* Go over all the pixels and get the necessary information. */
  fs = f = p->input->array;
  ff = f + p->input->size;
  do
    {
      /* All this work is only necessary when we are actually on a
         pseudo-detection label: it is non-zero and not blank. */
      if(*plab && ( (p->input->flag | GAL_DATA_FLAG_HASBLANK)
                    && *plab!=GAL_BLANK_INT32 ) )
        {
          /* For Sky pseudo-detections we'll start to see if it has already
             been determined that the object lies over a detected object or
             not. If it does, then just ignore it. */
          if(s0d1D2==0)
            {
              if( flag[*plab] ) { ++plab; ++dlab; continue; }
              else if(*dlab)    /* We are on a detection. */
                { flag[*plab]=1; area[*plab]=0; ++plab; ++dlab; continue; }
            }

          /* If we are on a blank pixel, ignore this pixel. */
          if( isnan(*f) ) { ++plab; if(s0d1D2==0) ++dlab; continue; }

          /* Save all the necessary values. */
          ++area[*plab];
          gal_dimension_index_to_coord(f-fs, ndim, dsize, coord);
          s  = sky[ gal_tile_full_id_from_coord(&p->cp.tl, coord) ];
          ss = *f-s;
          brightness[*plab] += ss;
          if( ss > 0.0f )  /* For calculatiing the approximate center, */
            {              /* necessary for calculating Sky and STD.   */
              pos[  *plab*pcols   ] += ss;
              pos[  *plab*pcols+1 ] += (double)coord[0] * ss;
              pos[  *plab*pcols+2 ] += (double)coord[1] * ss;
              if(ndim==3)
                pos[*plab*pcols+3 ] += (double)coord[2] * ss;
            }
        }

      /* Increment the other two labels. */
      ++plab;
      if(s0d1D2==0) ++dlab;
    }
  while(++f<ff);


  /* A small sanity check.
  {
    size_t i;
    for(i=1;i<num+1;++i)
      printf("%zu (%u): %-5zu %-13.3f %-13.3f %-13.3f %-13.3f\n", i, flag[i],
             area[i], brightness[i], pos[i*pcols], pos[i*pcols+1],
             pos[i*pcols+2]);
  }
  */


  /* If the user wants to see the steps (on the background) and we are
     working on pseudo-detections, remove those that will not be used in
     the final quantile calculation. */
  if(p->detectionname)
    {
      if(s0d1D2<2)
        {
          plabend = (plab=worklab->array) + worklab->size;
          do
            if( *plab!=GAL_BLANK_INT32
                && ( area[*plab]<p->snminarea || brightness[*plab]<0) )
              *plab=0;
          while(++plab<plabend);
        }
      worklab->name=extname;
      gal_fits_img_write(worklab, p->detectionname, NULL, PROGRAM_NAME);
      worklab->name=NULL;
    }


  /* Calculate the signal to noise for successful detections: */
  snarr=sn->array;
  if(snind) indarr=snind->array;
  if(s0d1D2) { snarr[0]=NAN; if(snind) indarr[0]=GAL_BLANK_INT32; }
  for(i=1;i<tablen;++i)
    {
      ave=brightness[i]/area[i];
      if( area[i]>p->snminarea && ave>0.0f && pos[i*pcols]>0.0f )
        {
          /* Get the flux weighted center coordinates. */
          for(j=0;j<ndim;++j)
            coord[j]=GAL_DIMENSION_FLT_TO_INT(pos[i*pcols+j+1]/pos[i*pcols]);

          /* Get the Sky standard deviation on this tile. */
          err  = ((float *)(p->std->array))[
                         gal_tile_full_id_from_coord(&p->cp.tl, coord) ];

          /* Correct the index in the sn to store the Signal to noise
             ratio. When we are dealing with the noise, we only want the
             non-zero signal to noise values, so we will just use a
             counter. But for initial detections, it is very important that
             their Signal to noise ratio be placed in the same index as
             their label. */
          ind = s0d1D2 ? i : counter++;
          if(snind) indarr[ind]=i;
          snarr[ind] = ( sqrt( (float)(area[i])/p->cpscorr )
                         * ave / sqrt( ave + err*err ) );
        }
      else
        /* In detection pseudo-detections, order matters, so we will set
           all non-usable values to blank. */
        if(s0d1D2)
          {
            snarr[i]=NAN;
            if(snind) indarr[i]=GAL_BLANK_INT32;;
          }
    }


  /* A small sanity check. */
  if( s0d1D2==0 && counter==0 )
    error(EXIT_FAILURE, 0, "no sky pseudo-detections.");


  /* If we are in Sky mode, the sizes have to be corrected */
  if(s0d1D2==0)
    {
      sn->dsize[0]=sn->size=counter;
      if(snind) snind->dsize[0]=snind->size=counter;
    }


  /* If the user wanted a list of S/N values for all pseudo-detections,
     save it. */
  if(snind) detection_sn_write_to_file(p, sn, snind, s0d1D2);


  /* Clean up and return. */
  free(pos);
  free(area);
  free(coord);
  free(brightness);
  if(flag) free(flag);
  if(snind) gal_data_free(snind);
  return sn;
}





/* ONLY FOR PSEUDO DETECTIONS: remove pseudo-detections that have a small
   S/N from the binary image (the labeled image will be left untouched). */
static void
detection_pseudo_remove_low_sn(struct noisechiselparams *p,
                               gal_data_t *workbin, gal_data_t *worklab,
                               gal_data_t *sn)
{
  size_t i;
  float *snarr=sn->array;
  uint8_t *b=workbin->array;
  int32_t *l=worklab->array, *lf=l+worklab->size;
  uint8_t *keep=gal_pointer_allocate(GAL_TYPE_UINT8, sn->size, 1, __func__,
                                     "keep");

  /* Specify the new labels for those that must be kept/changed. Note that
     when an object didn't have an S/N, its S/N was given a value of NaN
     (which will fail on any condition), so it acts as if it had an S/N
     lower than the required value. */
  for(i=0;i<sn->size;++i)
    if( snarr[i] > p->detsnthresh ) keep[i]=1;


  /* Go over the pseudo-detection labels and only keep those that must be
     kept (using the new labels) in the binary array. */
  if( p->input->flag & GAL_DATA_FLAG_HASBLANK )
    do
      *b++ = *l == GAL_BLANK_INT32 ? GAL_BLANK_UINT8 : keep[ *l ] > 0;
    while(++l<lf);
  else
    do *b++ = keep[ *l ] > 0; while(++l<lf);


  /* If the user wanted to see the steps. */
  if(p->detectionname)
    {
      workbin->name="TRUE-PSEUDOS";
      gal_fits_img_write(workbin, p->detectionname, NULL,
                         PROGRAM_NAME);
      workbin->name=NULL;
    }

  /* Clean up: */
  free(keep);
}






/* Find and do the necessary work on pseudo-detections. */
static gal_data_t *
detection_pseudo_real(struct noisechiselparams *p)
{
  char *msg;
  size_t numpseudo;
  struct timeval t1;
  gal_data_t *sn, *quant, *workbin, *worklab;

  /* Allocate the space for the working datasets. */
  worklab=gal_data_copy(p->olabel);
  workbin=gal_data_alloc(NULL, GAL_TYPE_UINT8, p->input->ndim,
                         p->input->dsize, p->input->wcs, 0, p->cp.minmapsize,
                         NULL, NULL, NULL);
  workbin->flag=p->input->flag;


  /* Over the Sky: find the pseudo-detections and make the S/N table. */
  if(!p->cp.quiet) gettimeofday(&t1, NULL);
  numpseudo=detection_pseudo_find(p, workbin, worklab, 0);
  sn=detection_sn(p, worklab, numpseudo, 0, "PSEUDOS-FOR-SN");


  /* A small sanity check */
  if( sn->size < p->minnumfalse)
    error(EXIT_FAILURE, 0, "only %zu pseudo-detections could be found over "
          "the sky region to estimate an S/N. This is less than %zu (value "
          "to `--minnumfalse' option). Please adjust parameters like "
          "`--dthresh', `--snminarea', or make sure that there actually "
          "is sufficient sky area after initial detection. You can use "
          "`--checkdetection' to see every step until this point", sn->size,
          p->minnumfalse);


  /* Get the S/N quantile and report it if we are in non-quiet mode. */
  quant=gal_statistics_quantile(sn, p->snquant, 1);
  p->detsnthresh = *((float *)(quant->array));
  if(!p->cp.quiet)
    {
      if( asprintf(&msg, "Pseudo-det S/N: %.3f (%g quant of %zu).",
                   p->detsnthresh, p->snquant, sn->size)<0 )
        error(EXIT_FAILURE, 0, "%s: asprintf allocation", __func__);
      gal_timing_report(&t1, msg, 2);
      free(msg);
    }
  gal_data_free(sn);
  gal_data_free(quant);


  /* Over the detections: find pseudo-detections and make S/N table. */
  if(!p->cp.quiet) gettimeofday(&t1, NULL);
  numpseudo=detection_pseudo_find(p, workbin, worklab, 1);
  sn=detection_sn(p, worklab, numpseudo, 1, "PSEUDOS-FOR-SN");


  /* Remove the pseudo detections with a low S/N. */
  detection_pseudo_remove_low_sn(p, workbin, worklab, sn);


  /* Clean up and return. */
  gal_data_free(sn);
  gal_data_free(worklab);
  return workbin;
}





/* This is for the final detections (grown) detections. */
static size_t
detection_final_remove_small_sn(struct noisechiselparams *p,
                                gal_data_t *workbin, size_t num)
{
  size_t i;
  int8_t *b;
  float *snarr;
  gal_data_t *sn, *snind;
  int32_t *l, *lf, curlab=1;
  gal_list_str_t *comments=NULL;
  char *extname="GROWN_DETECTION_SN";
  int32_t *newlabs=gal_pointer_allocate(GAL_TYPE_INT32, num+1, 1, __func__,
                                        "newlabs");

  /* Get the Signal to noise ratio of all detections. */
  sn=detection_sn(p, p->olabel, num, 2, "DILATED");


  /* Only keep the objects with an S/N above the pseudo-detection limit. */
  snarr=sn->array;
  for(i=1;i<num+1;++i)
    newlabs[i] = snarr[i] > p->detsnthresh ? curlab++ : 0;


  /* Go over the labeled image and correct the labels. */
  b=workbin->array;
  lf=(l=p->olabel->array)+p->olabel->size;
  if( p->input->flag & GAL_DATA_FLAG_HASBLANK )
    {
      do
        {
          if( *l != GAL_BLANK_INT32 )
            *b = (*l=newlabs[ *l ]) > 0;
          ++b;
        }
      while(++l<lf);
    }
  else do *b++ = (*l=newlabs[ *l ]) > 0; while(++l<lf);


  /* Save the S/N values if the user asked for them. */
  if(p->detsn_D_name)
    {
      /* Make the S/N index array. */
      snind=gal_data_alloc(NULL, GAL_TYPE_INT32, 1, &num, NULL, 0,
                           p->cp.minmapsize, NULL, NULL, NULL);

      /* Fill in the indexs. Note that the S/N array had num+1 elements, so
         we also want to shift them back by one element, so we also need to
         correct its size. */
      l=snind->array;
      sn->size = sn->dsize[0] = num;
      for(i=0;i<num;++i) { l[i]=i+1; snarr[i]=snarr[i+1]; }

      /* Make the comments, then write the table. */
      gal_list_str_add(&comments, "See also: `DILATED' "
                       "HDU of output with `--checkdetection'.", 1);
      gal_list_str_add(&comments, "S/N of finally grown detections.", 1);
      threshold_write_sn_table(p, sn, snind, p->detsn_D_name, comments,
                               extname);
      gal_list_str_free(comments, 1);

    }


  /* Clean up and return. */
  free(newlabs);
  gal_data_free(sn);
  return curlab-1;
}



















/****************************************************************
 ************        Removing false detections       ************
 ****************************************************************/
static size_t
detection_remove_false_initial(struct noisechiselparams *p,
                               gal_data_t *workbin)
{
  size_t i;
  uint8_t *b=workbin->array;
  float *e_th, *arr=p->conv->array;
  int32_t *l=p->olabel->array, *lf=l+p->olabel->size, curlab=1;
  int32_t *newlabels=gal_pointer_allocate(GAL_TYPE_UINT32,
                                          p->numinitialdets+1, 1, __func__,
                                          "newlabels");

  /* Find the new labels for all the existing labels. Recall that
     `newlabels' was initialized to zero, so any label that is not given a
     new label here will be automatically removed. After the first pixel of
     a label overlaps with dbyt[i], we don't need to check the rest of that
     object's pixels. At this point, tokeep is only binary: 0 or 1.

     Note that the zeroth element of `tokeep' can also be non zero, this is
     because the holes of the labeled regions might be filled during
     filling the holes, but have not been filled in the original labeled
     array. They are not important so you can just ignore them. */
  do
    {
      if( *l && *l!=GAL_BLANK_INT32 )
        {
          newlabels[ *l ] =
            newlabels[ *l ]     /* Have we already checked this label?    */
            ? 1                 /* Yes we have. Just set it to 1.         */
            : *b;               /* No we haven't, check pseudo-detection. */
        }
      ++b;
    }
  while(++l<lf);
  newlabels[0]=0;


  /* Now that we know which labels to keep, set the new labels for the
     detections that must be kept. */
  for(i=0;i<p->numinitialdets;++i) if(newlabels[i]) newlabels[i] = curlab++;


  /* Replace the byt and olab values with their proper values. Note that we
     need the binary array when there is no growth also. The binary array
     is later used in estimating the sky and its STD.

     See if growth is necessary or not. Note that even if the user has
     asked for growth, if the edges of the objects in the image are sharp
     enough, no growth will be necessary (and thus the labeled image won't
     be re-written during growth). So it is necessary to check for growth
     here and later do it in `detection_quantile_expand'. */
  p->numexpand=0;
  b=workbin->array;
  l=p->olabel->array;
  if(p->detgrowquant==1.0)
    do
      {                                       /* No growth will happen.  */
        if(*l!=GAL_BLANK_INT32)               /* So set both the binary  */
          *b = ( *l = newlabels[ *l ] ) > 0;  /* AND label images.       */
        ++b;
      }
    while(++l<lf);
  else
    {
      /* Expand the threshold values (from one value for each tile) to the
         whole dataset. Since we know the tiles cover the whole image, we
         don't neeed to initialize or check for blanks. */
      p->exp_thresh_full=gal_tile_block_write_const_value(p->expand_thresh,
                                                          p->cp.tl.tiles, 0,
                                                          0);

      /* Remove the false detections and count how many pixels need to
         grow. */
      e_th=p->exp_thresh_full->array;
      do                                    /* Growth is necessary later.  */
        {                                   /* So there is no need to set  */
          if(*l!=GAL_BLANK_INT32)           /* the labels image, but we    */
            {                               /* have to count the number of */
              *b = newlabels[ *l ] > 0;     /* pixels to (possibly) grow.  */
              if( *b==0 && *arr>*e_th )
                ++p->numexpand;
            }
          ++b; ++arr; ++e_th;
        }
      while(++l<lf);

      /* If there aren't any pixels to later expand, then reset the labels
         (remove false detections in the labeled image). */
      if(p->numexpand==0)
        {
          b=workbin->array;
          l=p->olabel->array;
          do if(*l!=GAL_BLANK_INT32) *l = newlabels[ *l ]; while(++l<lf);
        }
    }


  /* Clean up and return. */
  free(newlabels);
  return curlab-1;
}





/* Expand the initial detections based on the quantile threshold and then
   label the connected regions. If expansion is not possible, then return
   the `GAL_BLANK_SIZET'.*/
static size_t
detection_quantile_expand(struct noisechiselparams *p, gal_data_t *workbin)
{
  int32_t *o, *of;
  size_t *d, numexpanded=0;
  gal_data_t *diffuseindexs;
  float *i, *e_th, *arr=p->conv->array;
  uint8_t *b=workbin->array, *bf=b+workbin->size;

  /* Only continue if there actually are any pixels to expand (this can
     happen!). */
  if(p->numexpand)
    {
      /* Allocate the space necessary to keep the index of all the pixels
         that must be expanded and re-initialize the necessary pointers. */
      diffuseindexs=gal_data_alloc(NULL, GAL_TYPE_SIZE_T, 1, &p->numexpand,
                                   NULL, 0, p->cp.minmapsize, NULL, NULL,
                                   NULL);

      /* Fill in the diffuse indexs and initialize the objects dataset. */
      b    = workbin->array;
      arr  = p->conv->array;
      d    = diffuseindexs->array;
      e_th = p->exp_thresh_full->array;
      of   = (o=p->olabel->array) + p->olabel->size;
      do
        {
          /* If the binary value is 1, then we want an initial label of 1
             (the object is already detected). If it isn't, then we only
             want it if it is above the threshold. */
          *o = *b==1 ? 1 : ( *arr>*e_th ? GAL_LABEL_INIT : 0);
          if(*b==0 && *arr>*e_th)
            *d++ = o - (int32_t *)(p->olabel->array);

          /* Increment the points and go onto the next pixel. */
          ++b;
          ++arr;
          ++e_th;
        }
      while(++o<of);

      /* Expand the detections. Note that because we are only concerned
         with those regions that are touching a detected region, it is
         irrelevant to sort the dataset. */
      gal_label_grow_indexs(p->olabel, diffuseindexs, 0, p->olabel->ndim);

      /* Only keep the 1 valued pixels in the binary array and fill its
         holes. */
      o=p->olabel->array;
      bf=(b=workbin->array)+workbin->size;
      do *b = (*o++ == 1); while(++b<bf);
      workbin=gal_binary_dilate(workbin, 1, 1, 1);
      gal_binary_holes_fill(workbin, 1, p->detgrowmaxholesize);

      /* Get the labeled image. */
      numexpanded=gal_binary_connected_components(workbin, &p->olabel,
                                                  workbin->ndim);

      /* Set all the input's blank pixels to blank in the labeled and
         binary arrays. */
      if( gal_blank_present(p->input, 1) )
        {
          b=workbin->array;
          i=p->input->array;
          of=(o=p->olabel->array)+p->olabel->size;
          do
            {
              if(isnan(*i++))
                {
                  *o=GAL_BLANK_INT32;
                  *b=GAL_BLANK_UINT8;
                }
              ++b;
            }
          while(++o<of);
        }

      /* Clean up. */
      gal_data_free(diffuseindexs);
    }

  /* Clean up and return */
  gal_data_free(p->expand_thresh);
  gal_data_free(p->exp_thresh_full);
  return numexpanded ? numexpanded : GAL_BLANK_SIZE_T;
}





/* The initial detection has been done, now we want to remove false
   detections. */
void
detection(struct noisechiselparams *p)
{
  char *msg;
  gal_data_t *workbin;
  struct timeval t0, t1;
  size_t num_true_initial, num_expanded;

  /* Report for the user. */
  if(!p->cp.quiet)
    {
      gal_timing_report(NULL, "Starting to find/remove false detections.", 1);
      gettimeofday(&t0, NULL);
    }


  /* Find the Sky and its Standard Deviation from the initial detectios. */
  if(!p->cp.quiet) gettimeofday(&t1, NULL);
  sky_and_std(p, p->detskyname);
  if(!p->cp.quiet)
    gal_timing_report(&t1, "Initial (crude) Sky and its STD found.", 2);


  /* Apply the sky threshold. */
  if(!p->cp.quiet) gettimeofday(&t1, NULL);
  threshold_apply(p, p->sky->array, p->std->array, THRESHOLD_SKY_STD);
  if(!p->cp.quiet)
    {
      if( asprintf(&msg, "Pseudo-detection thresh (%.3f sigma) applied.",
                   p->dthresh)<0 )
        error(EXIT_FAILURE, 0, "%s: asprintf allocation", __func__);
      gal_timing_report(&t1, msg, 2);
      free(msg);
    }


  /* Find the real pseudo-detections. */
  if(!p->cp.quiet) gettimeofday(&t1, NULL);
  workbin=detection_pseudo_real(p);


  /* Only keep the initial detections that overlap with the real
     pseudo-detections. */
  if(!p->cp.quiet) gettimeofday(&t1, NULL);
  num_true_initial=detection_remove_false_initial(p, workbin);
  if(p->detectionname)
    {
      p->olabel->name="DETECTIONS-INIT-TRUE";
      gal_fits_img_write(workbin, p->detectionname, NULL,
                         PROGRAM_NAME);
      p->olabel->name=NULL;
    }
  if(!p->cp.quiet)
    {
      if( asprintf(&msg, "%zu false initial detections removed.",
                   p->numinitialdets - num_true_initial)<0 )
        error(EXIT_FAILURE, 0, "%s: asprintf allocation", __func__);
      gal_timing_report(&t1, msg, 2);
      free(msg);
    }


  /* If the user asked for dilation/expansion, then apply it and report the
     final number of detections. */
  if(!p->cp.quiet) gettimeofday(&t1, NULL);
  if(p->detgrowquant!=1.0f)
    {
      num_expanded=detection_quantile_expand(p, workbin);
      if(num_expanded!=GAL_BLANK_SIZE_T)
        num_true_initial=num_expanded;
    }


  /* Update the user on the progress, if necessary. */
  if(!p->cp.quiet && p->detgrowquant!=1.0f && num_expanded!=GAL_BLANK_SIZE_T )
    {
      /* If the user hasn't asked for a labeled image, then don't confuse
         them with the number of detections, just let them know that growth
         is complete. */
      if(p->label)
        {
          if( asprintf(&msg, "%zu detections after growth to %.3f "
                       "quantile.", num_true_initial, p->detgrowquant)<0 )
            error(EXIT_FAILURE, 0, "%s: asprintf allocation", __func__);
        }
      else
        {
          if( asprintf(&msg, "Growth to %.3f quantile complete.",
                       p->detgrowquant)<0 )
            error(EXIT_FAILURE, 0, "%s: asprintf allocation", __func__);
        }
      gal_timing_report(&t1, msg, 2);
      free(msg);
    }


  /* When the final (grown or over-all object) detection's S/N is less than
     the pseudo-detection's S/N limit, the object is false. For a real
     detection, the actual object S/N should be higher than any of its
     pseudo-detection because it has a much larger area (and possibly more
     flux under it).  So when the final S/N is smaller than the minimum
     acceptable S/N threshold, we have a false pseudo-detection. */
  p->numdetections = ( p->cleangrowndet
                       ?  detection_final_remove_small_sn(p, workbin,
                                                          num_true_initial)
                       : num_true_initial );
  if(!p->cp.quiet)
    {
      /* If the user hasn't asked for a labeled image, then don't confuse
         them with the number of detections, just let them know that growth
         is complete. */
      if(p->label)
        {
          if( asprintf(&msg, "%zu final true detections.",
                       p->numdetections)<0 )
            error(EXIT_FAILURE, 0, "%s: asprintf allocation", __func__);
        }
      else
        gal_checkset_allocate_copy("Detection complete.", &msg);
      gal_timing_report(&t0, msg, 1);
      free(msg);
    }
  if(p->detectionname)
    {
      p->olabel->name="DETECTION-FINAL";
      gal_fits_img_write(p->olabel, p->detectionname, NULL,
                         PROGRAM_NAME);
      p->olabel->name=NULL;
    }


  /* p->binary was used to keep the initial pseudo-detection threshold. But
     we don't need it any more, so we'll just free it and put the `workbin'
     array in its place. Note that `workbin' has a map of all the detected
     objects, which is still necessary during NoiseChisel. */
  gal_data_free(p->binary);
  p->binary=workbin;


  /* The initial Sky and Sky STD values were only for detection. */
  gal_data_free(p->sky);
  gal_data_free(p->std);
  p->sky = p->std = NULL;


  /* If the user wanted to check the threshold and hasn't called
     `continueaftercheck', then stop NoiseChisel. */
  if(p->detectionname && !p->continueaftercheck)
    ui_abort_after_check(p, p->detectionname, NULL,
                         "showing all detection steps");
}<|MERGE_RESOLUTION|>--- conflicted
+++ resolved
@@ -313,19 +313,10 @@
         }
 
       /* Fill the holes in this tile: holes with maximal connectivity means
-<<<<<<< HEAD
-         that they are most strongly bounded.
-
-         IMPORTANT NOTE: For 2D, the strongest connectivity (2) is
-         fine. But for 3D, the strongest connectivity is too strong and
-         will not be too useful for diffuse signal. So for 3D, we are now
-         using the second-strongest connectivity of 2 (numerically: same as
-         the 2D case). */
-      gal_binary_holes_fill(copy, 2, -1);
-=======
          that they are most strongly bounded. */
-      gal_binary_holes_fill(copy, p->holengb==4 ? 1 : 2, -1);
->>>>>>> 39a90189
+      gal_binary_holes_fill(copy, detection_ngb_to_connectivity(p->input->ndim,
+                                                                p->holengb),
+                            -1);
       if(fho_prm->step==1)
         {
           detection_write_in_large(tile, copy);
