--- conflicted
+++ resolved
@@ -541,20 +541,13 @@
 
 
 
-<<<<<<< HEAD
 /* Read the input image and check the dimensions and neighbors. */
 static void
 ui_preparations_read_input(struct noisechiselparams *p)
 {
+  float *f;
   size_t value;
   char *option_name=NULL, *good_values=NULL;
-=======
-/* Read the input image and do the basic checks */
-static void
-ui_preparations_read_input(struct noisechiselparams *p)
-{
-  float *f;
->>>>>>> 8dab7b8a
 
   /* Read the input as a single precision floating point dataset. */
   p->input = gal_array_read_one_ch_to_type(p->inputname, p->cp.hdu,
@@ -564,7 +557,6 @@
                                &p->input->nwcs);
   if(p->input->name==NULL)
     gal_checkset_allocate_copy("INPUT", &p->input->name);
-
 
   /* Check dimensionality and neighbors. */
   switch(p->input->ndim)
@@ -605,28 +597,12 @@
             p->input->ndim);
     }
 
-
   /* Abort with an error message if necessary. */
   if(option_name)
     error(EXIT_FAILURE, 0, "%zu not acceptable for `--%s' for the "
           "input %zu-dimensional dataset in `%s' (hdu %s). It must be %s "
           "(specifying the type of connectivity)", value, option_name,
           p->input->ndim, p->inputname, p->cp.hdu, good_values);
-}
-
-
-
-
-
-static void
-ui_preparations(struct noisechiselparams *p)
-{
-  /* Prepare the names of the outputs. */
-  ui_set_output_names(p);
-
-
-  /* Read the input dataset and check the dimensions. */
-  ui_preparations_read_input(p);
 
   /* A small check to see if the edges of the dataset aren't zero valued:
      they should be masked. */
