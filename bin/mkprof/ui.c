/*********************************************************************
Arithmetic - Do arithmetic operations on images.
Arithmetic is part of GNU Astronomy Utilities (Gnuastro) package.

Original author:
     Mohammad Akhlaghi <mohammad@akhlaghi.org>
Contributing author(s):
Copyright (C) 2015-2018, Free Software Foundation, Inc.

Gnuastro is free software: you can redistribute it and/or modify it
under the terms of the GNU General Public License as published by the
Free Software Foundation, either version 3 of the License, or (at your
option) any later version.

Gnuastro is distributed in the hope that it will be useful, but
WITHOUT ANY WARRANTY; without even the implied warranty of
MERCHANTABILITY or FITNESS FOR A PARTICULAR PURPOSE.  See the GNU
General Public License for more details.

You should have received a copy of the GNU General Public License
along with Gnuastro. If not, see <http://www.gnu.org/licenses/>.
**********************************************************************/
#include <config.h>

#include <argp.h>
#include <errno.h>
#include <error.h>
#include <stdio.h>
#include <string.h>

#include <gnuastro/wcs.h>
#include <gnuastro/box.h>
#include <gnuastro/fits.h>
#include <gnuastro/array.h>
#include <gnuastro/blank.h>
#include <gnuastro/table.h>
#include <gnuastro/pointer.h>

#include <gnuastro-internal/timing.h>
#include <gnuastro-internal/options.h>
#include <gnuastro-internal/checkset.h>
#include <gnuastro-internal/tableintern.h>
#include <gnuastro-internal/fixedstringmacros.h>

#include "main.h"

#include "ui.h"
#include "oneprofile.h"
#include "authors-cite.h"





/**************************************************************/
/*********      Argp necessary global entities     ************/
/**************************************************************/
/* Definition parameters for the argp: */
const char *
argp_program_version = PROGRAM_STRING "\n"
                       GAL_STRINGS_COPYRIGHT
                       "\n\nWritten/developed by "PROGRAM_AUTHORS;

const char *
argp_program_bug_address = PACKAGE_BUGREPORT;

static char
args_doc[] = "[Options] [Catalog]";

const char
doc[] = GAL_STRINGS_TOP_HELP_INFO PROGRAM_NAME" will create a FITS image "
  "containing any number of mock astronomical profiles based on an input "
  "catalog. All the profiles will be built from the center outwards. First "
  "by Monte Carlo integration, then using the central pixel position. The "
  "tolerance level specifies when the switch will occur.\n"
  GAL_STRINGS_MORE_HELP_INFO
  /* After the list of options: */
  "\v"
  PACKAGE_NAME" home page: "PACKAGE_URL;




















/**************************************************************/
/*********    Initialize & Parse command-line    **************/
/**************************************************************/
static uint8_t
ui_profile_name_read(char *string, size_t row)
{
  if( !strcmp("sersic", string) )
    return PROFILE_SERSIC;

  else if ( !strcmp("moffat", string) )
    return PROFILE_MOFFAT;

  else if ( !strcmp("gaussian", string) )
    return PROFILE_GAUSSIAN;

  else if ( !strcmp("point", string) )
    return PROFILE_POINT;

  else if ( !strcmp("flat", string) )
    return PROFILE_FLAT;

  else if ( !strcmp("circum", string) )
    return PROFILE_CIRCUMFERENCE;

  else if ( !strcmp("distance", string) )
    return PROFILE_DISTANCE;

  else if ( !strcmp(GAL_BLANK_STRING, string) )
    error(EXIT_FAILURE, 0, "atleast one profile function is blank");

  else
    {
      if(row)
        error(EXIT_FAILURE, 0, "`%s' not recognized as a profile function "
              "name in row %zu", string, row);
      else
        error(EXIT_FAILURE, 0, "`%s' not recognized as a profile function "
              "name in values to `--kernel' option", string);
    }

  return PROFILE_INVALID;
}





char *
ui_profile_name_write(int profile_code)
{
  switch(profile_code)
    {
    case PROFILE_SERSIC:         return "sersic";
    case PROFILE_MOFFAT:         return "moffat";
    case PROFILE_GAUSSIAN:       return "gaussian";
    case PROFILE_POINT:          return "point";
    case PROFILE_FLAT:           return "flat";
    case PROFILE_CIRCUMFERENCE:  return "circum";
    case PROFILE_DISTANCE:       return "distance";
    default:
      error(EXIT_FAILURE, 0, "%s: %d not recognized as a profile code",
            __func__, profile_code);
    }

  return NULL;
}






static void
ui_initialize_options(struct mkprofparams *p,
                      struct argp_option *program_options,
                      struct argp_option *gal_commonopts_options)
{
  size_t i;
  struct gal_options_common_params *cp=&p->cp;

  /* Set the necessary common parameters structure. */
  cp->program_name       = PROGRAM_NAME;
  cp->program_exec       = PROGRAM_EXEC;
  cp->program_bibtex     = PROGRAM_BIBTEX;
  cp->program_authors    = PROGRAM_AUTHORS;
  cp->poptions           = program_options;
  cp->numthreads         = gal_threads_number();
  cp->coptions           = gal_commonopts_options;

  /* Default program parameters. */
  p->zeropoint           = NAN;
  p->cp.type             = GAL_TYPE_FLOAT32;

  /* Modify the common options for this program. */
  for(i=0; !gal_options_is_last(&cp->coptions[i]); ++i)
    {
      /* Select individually. */
      switch(cp->coptions[i].key)
        {
        case GAL_OPTIONS_KEY_HDU:
          cp->coptions[i].doc="Input catalog HDU name or number (if FITS).";
          break;

        case GAL_OPTIONS_KEY_TABLEFORMAT:
          cp->coptions[i].flags=OPTION_HIDDEN;
          break;

        case GAL_OPTIONS_KEY_SEARCHIN:
        case GAL_OPTIONS_KEY_MINMAPSIZE:
          cp->coptions[i].mandatory=GAL_OPTIONS_MANDATORY;
          break;
        }

      /* Select by group. */
      switch(cp->coptions[i].group)
        {
        case GAL_OPTIONS_GROUP_TESSELLATION:
          cp->coptions[i].doc=NULL; /* Necessary to remove title. */
          cp->coptions[i].flags=OPTION_HIDDEN;
          break;
        }
    }
}





/* Parse a single option: */
error_t
parse_opt(int key, char *arg, struct argp_state *state)
{
  struct mkprofparams *p = state->input;

  /* Pass `gal_options_common_params' into the child parser.  */
  state->child_inputs[0] = &p->cp;

  /* In case the user incorrectly uses the equal sign (for example
     with a short format or with space in the long format, then `arg`
     start with (if the short version was called) or be (if the long
     version was called with a space) the equal sign. So, here we
     check if the first character of arg is the equal sign, then the
     user is warned and the program is stopped: */
  if(arg && arg[0]=='=')
    argp_error(state, "incorrect use of the equal sign (`=`). For short "
               "options, `=` should not be used and for long options, "
               "there should be no space between the option, equal sign "
               "and value");

  /* Set the key to this option. */
  switch(key)
    {

    /* Read the non-option tokens (arguments): */
    case ARGP_KEY_ARG:
      if(p->catname)
        argp_error(state, "only one argument (input catalog) may be given");
      else
        p->catname=arg;
      break;


    /* This is an option, set its value. */
    default:
      return gal_options_set_from_key(key, arg, p->cp.poptions, &p->cp);
    }

  return 0;
}





/* Parse the kernel properties, the format is like this:

     PROFILE_NAME,PARAM_1,PARAM_2,PARAM_3,...,PARAM_N       */
void *
ui_parse_kernel(struct argp_option *option, char *arg,
                char *filename, size_t lineno, void *junk)
{
  long profcode;
  double *darray;
  gal_data_t *kernel;
  size_t i, nc, need=0;
  char *c, *dstr, *profile, *tailptr;
  char *str, sstr[GAL_OPTIONS_STATIC_MEM_FOR_VALUES];

  /* We want to print the stored values. */
  if(lineno==-1)
    {
      /* Set the value pointer to kernel. */
      kernel=*(gal_data_t **)(option->value);
      darray = kernel->array;

      /* First write the profile function code into the output string. */
      nc=0;
      profile=ui_profile_name_write(kernel->status);
      switch(kernel->flag)
        {
        case 2: nc += sprintf(sstr+nc, "%s,",    profile); break;
        case 3: nc += sprintf(sstr+nc, "%s-3d,", profile); break;
        default:
          error(EXIT_FAILURE, 0, "%s: a bug! Please contact us at %s to "
                "fix the problem. %u is not a recognized kernel "
                "dimensionality", __func__, PACKAGE_BUGREPORT, kernel->flag);
        }

      /* Write the values into a string. */
      for(i=0;i<kernel->size;++i)
        {
          if( nc > GAL_OPTIONS_STATIC_MEM_FOR_VALUES-100 )
            error(EXIT_FAILURE, 0, "%s: a bug! please contact us at %s so we "
                  "can address the problem. The number of necessary "
                  "characters in the statically allocated string has become "
                  "too close to %d", __func__, PACKAGE_BUGREPORT,
                  GAL_OPTIONS_STATIC_MEM_FOR_VALUES);
          nc += sprintf(sstr+nc, "%g,", darray[i]);
        }
      sstr[nc-1]='\0';

      /* Copy the string into a dynamically allocated space, because it
         will be freed later.*/
      gal_checkset_allocate_copy(sstr, &str);
      return str;
    }
  else
    {
      /* The first part of `arg' (before the first comma) is not
         necessarily a number. So we need to separate the first part from
         the rest.*/
      c=arg;while(*c!='\0' && *c!=',') ++c;
      profile=arg;
      arg = (*c=='\0') ? NULL : c+1;  /* the `point' profile doesn't need */
      *c='\0';                        /* any numbers.                     */


      /* Read the parameters. */
      kernel=gal_options_parse_list_of_numbers(arg, filename, lineno);
      *(gal_data_t **)(option->value) = kernel;


      /* All parameters must be positive. */
      darray=kernel->array;
      for(i=0;i<kernel->size;++i)
        if(darray[i]<=0)
          error(EXIT_FAILURE, 0, "value number %zu (%g) in the given list "
                "of kernel parameters (`%s') is not acceptable. All "
                "parameters to the `--kernel' option must be non-zero and "
                "positive", i+1, darray[i], arg);


      /* See if a 2D kernel is requested or a 3D kernel and keep the value
         in `kernel->flag'. If no dimensionality is defined, then by
         default, we'll assume it is 2D.*/
      c=profile;while(*c!='\0' && *c!='-') ++c;
      if(*c=='\0')
        kernel->flag=2;
      else
        {
          *c='\0';
          dstr=c+1;
          if( (dstr[1]!='d' && dstr[1]!='D') || dstr[2]!='\0')
            error(EXIT_FAILURE, 0, "bad formatting in `--kernel' "
                  "dimensionality. The dimensionality suffix must be either "
                  "2d, 3d (not case sensitive). You have given `%s'", dstr);
          switch(dstr[0])
            {
            case '2': kernel->flag=2; break;
            case '3': kernel->flag=3; break;
            default:
              error(EXIT_FAILURE, 0, "only 2 or 3 dimensional kernels can "
                    "currently be built, you have asked for a %c "
                    "dimensional kernel", dstr[0]);
            }
        }


      /* Write the profile type code into `kernel->status'. If it starts
         with a digit, then the user might have given the code of the
         profile directly. In that case, parse the number. Otherwise,
         let `ui_profile_name_read' find the value. */
      if( isdigit(*profile) )
        {
          profcode=strtol(profile, &tailptr, 0);
          if(*tailptr!='\0')
            error_at_line(EXIT_FAILURE, 0, filename, lineno, "`%s' "
                          "couldn't be read as a profile code", profile);
          if(profcode<=0 || profcode>=PROFILE_MAXIMUM_CODE)
            error_at_line(EXIT_FAILURE, 0, filename, lineno, "`%s' "
                          "isn't a valid profile code. Please run with "
                          "`--help' and see the acceptable codes in "
                          "explanation of the `--fcol' option", profile);
          kernel->status=profcode;
        }
      else
        kernel->status=ui_profile_name_read(profile, 0);


      /* Make sure the number of parameters conforms with the profile. */
      switch(kernel->status)
        {

        case PROFILE_SERSIC:        need = kernel->flag==2 ? 3 : 4;  break;
        case PROFILE_MOFFAT:        need = kernel->flag==2 ? 3 : 4;  break;
        case PROFILE_GAUSSIAN:      need = kernel->flag==2 ? 2 : 3;  break;
        case PROFILE_POINT:         need = 0;                        break;
        case PROFILE_FLAT:          need = kernel->flag==2 ? 1 : 2;  break;
        case PROFILE_CIRCUMFERENCE: need = kernel->flag==2 ? 1 : 2;  break;
        case PROFILE_DISTANCE:      need = kernel->flag==2 ? 1 : 2;  break;
        default:
          error_at_line(EXIT_FAILURE, 0, filename, lineno, "%s: a bug! "
                        "Please contact us at %s to correct the issue. "
                        "Profile code %d is not recognized", __func__,
                        PACKAGE_BUGREPORT, kernel->status);
        }


      /* Make sure the number of parameters given are the same number that
         are needed. */
      if( kernel->size != need )
        error_at_line(EXIT_FAILURE, 0, filename, lineno, "as a %uD kernel, "
                      "a `%s' profile needs %zu parameters, but %zu "
                      "parameter%s given to `--kernel'", kernel->flag,
                      ui_profile_name_write(kernel->status), need,
                      kernel->size, kernel->size>1?"s are":" is");


      /* Our job is done, return NULL. */
      return NULL;
    }
}





/* Parse the mode to interpret the given coordinates. */
void *
ui_parse_coordinate_mode(struct argp_option *option, char *arg,
                         char *filename, size_t lineno, void *junk)
{
  char *outstr;

  /* We want to print the stored values. */
  if(lineno==-1)
    {
      gal_checkset_allocate_copy( *(uint8_t *)(option->value)==MKPROF_MODE_IMG
                                  ? "img" : "wcs", &outstr );
      return outstr;
    }
  else
    {
      if(!strcmp(arg, "img"))
        *(uint8_t *)(option->value)=MKPROF_MODE_IMG;
      else if (!strcmp(arg, "wcs"))
        *(uint8_t *)(option->value)=MKPROF_MODE_WCS;
      else
        error_at_line(EXIT_FAILURE, 0, filename, lineno, "`%s' (value to "
                      "`--mode') not recognized as a coordinate standard "
                      "mode. Recognized values are `img' and `wcs'. This "
                      "option is necessary to identify the nature of your "
                      "input coordinates", arg);
      return NULL;
    }
}



















/**************************************************************/
/***************       Sanity Check         *******************/
/**************************************************************/
/* Read and check ONLY the options. When arguments are involved, do the
   check in `ui_check_options_and_arguments'. */
static void
ui_read_check_only_options(struct mkprofparams *p)
{
  size_t i;

  /* When a no-merged image is to be created, type is necessary. */
  if( p->cp.type==GAL_TYPE_INVALID && p->nomerged==0)
    error(EXIT_FAILURE, 0, "an output type `--type' is necessary when a "
          "merged image is to be built.");

  /* Check if one of the coordinate columns has been given, the other is
     also given. To simplify the job, we use the fact that conditions in C
     return either a 0 (when failed) and 1 (when successful). Note that if
     neighter coordinates are specified there is no problem, the user might
     have input the other coordinate standard. We'll also check for that
     after this.*/
  if(p->kernel==NULL)
    {
      if(p->mode==0)
        error(EXIT_FAILURE, 0, "the `--mode' option is necessary when "
              "building profiles from a catalog. It can take two values: "
              "`img' or `wcs' which specify how to interpret the "
              "coordinate columns");
    }

  /* The zeropoint magnitude is only necessary when `mcolisbrightness' is
     not called.  */
  if( p->mcolisbrightness==0 && isnan(p->zeropoint) )
    error(EXIT_FAILURE, 0, "no zeropoint magnitude given. A zeropoint "
          "magnitude is necessary when `--mcolisbrightness' is not called "
          "(i.e., when the contents of `--mcol' must be interpretted as "
          "a magnitude, not brightness).");

  /* Make sure no zero value is given for the `--mergedsize' option (only
     when it is necessary). */
  if(p->dsize && p->backname==NULL)
    for(i=0;p->dsize[i]!=GAL_BLANK_SIZE_T;++i)
      if(p->dsize[i]==0)
        error(EXIT_FAILURE, 0, "values to `--mergedsize' option must not "
              "be zero");
}





/* Sanity check on options AND arguments. If only option values are to be
   checked, use `ui_read_check_only_options'. */
static void
ui_check_options_and_arguments(struct mkprofparams *p)
{
  int d0f1;
  char *tmpname;

  /* If no kernel is given, make sure an input catalog is given, and if it
     is FITS, that the HDU is also provided. When a kernel option, we will
     set a fiducial catalog name called `kernel.txt' to automatic output
     filename generation. */
  if(p->kernel)
    {
      if(p->catname)
        error(EXIT_FAILURE, 0, "`--kernel' cannot be called with an input "
              "catalog (`%s'). The parameters necessary to build a single "
              "kernel output should be given to `--kernel', not in a "
              "catalog", p->catname);
      p->catname="kernel.option";
    }
  else
    {
      if(p->catname)
        {
          if( gal_fits_name_is_fits(p->catname) && p->cp.hdu==NULL)
            error(EXIT_FAILURE, 0, "no `hdu' specified for the input FITS "
                  "table '%s', to ", p->catname);
        }
    }


  /* If cp->output was not specified on the command line or in any of
     the configuration files, then automatic output should be used, in
     which case, cp->output should be the current directory. */
  if(p->cp.output==NULL)
      gal_checkset_allocate_copy("./", &p->cp.output);


  /* Set the necessary output names. */
  d0f1=gal_checkset_dir_0_file_1(p->cp.output, p->cp.dontdelete);
  if(d0f1)                        /* --output is a file name. */
    {
      p->mergedimgname=p->cp.output;
      p->outdir=gal_checkset_dir_part(p->mergedimgname);
    }
  else                            /* --output is a directory name. */
    {
      gal_checkset_allocate_copy(p->cp.output, &p->outdir);
      gal_checkset_check_dir_write_add_slash(&p->outdir);
      tmpname=gal_checkset_automatic_output(&p->cp,
                                            ( p->catname
                                              ? p->catname
                                              : "makeprofiles" ), ".fits");
      p->mergedimgname=gal_checkset_malloc_cat(p->outdir, tmpname);
      free(tmpname);
    }
  p->basename=gal_checkset_not_dir_part(p->mergedimgname);


  /* If a merged image is requested (or `--kernel' the option is called),
     then delete the final filename if it exists. */
  if(p->nomerged==0 && p->kernel)
    gal_checkset_writable_remove(p->mergedimgname, p->cp.keep,
                                 p->cp.dontdelete);
}




















/**************************************************************/
/***************       Preparations         *******************/
/**************************************************************/
static void
ui_read_cols_2d(struct mkprofparams *p)
{
  int checkblank;
  size_t i, counter=0;
  char *colname=NULL, **strarr;
  gal_data_t *cols, *tmp, *corrtype=NULL;
  gal_list_str_t *ccol, *lines, *colstrs=NULL;

  /* The coordinate columns are a linked list of strings. */
  ccol=p->ccol;
  for(i=0; i<p->ndim; ++i)
    {
      gal_list_str_add(&colstrs, ccol->v, 0);
      ccol=ccol->next;
    }

  /* Add the rest of the columns in a specific order. */
  gal_list_str_add(&colstrs, p->fcol, 0);
  gal_list_str_add(&colstrs, p->rcol, 0);
  gal_list_str_add(&colstrs, p->ncol, 0);
  gal_list_str_add(&colstrs, p->pcol, 0);
  gal_list_str_add(&colstrs, p->qcol, 0);
  gal_list_str_add(&colstrs, p->mcol, 0);
  gal_list_str_add(&colstrs, p->tcol, 0);

  /* Reverse the order to make the column orders correspond to how we added
     them here and avoid possible bugs. */
  gal_list_str_reverse(&colstrs);

  /* Read the desired columns from the file. */
  lines=gal_options_check_stdin(p->catname, p->cp.stdintimeout);
  cols=gal_table_read(p->catname, p->cp.hdu, lines, colstrs, p->cp.searchin,
                      p->cp.ignorecase, p->cp.minmapsize, NULL);
  gal_list_str_free(lines, 1);

  /* The name of the input catalog is only for informative steps from now
     on (we won't be dealing with the actual file any more). So if the
     standard input was used (therefore `catname==NULL', set it to
     `stdin'). */
  if(p->catname==NULL)
    gal_checkset_allocate_copy("standard-input", &p->catname);

  /* Set the number of objects. */
  p->num=cols->size;

  /* Put each column's data in the respective internal array. */
  while(cols!=NULL)
    {
      /* Pop out the top column. */
      tmp=gal_list_data_pop(&cols);

      /* By default check if the column has blank values, but it can be
         turned off for some columns. */
      checkblank=1;

      /* See which column we are currently reading. */
      switch(++counter)
        {
        case 1:
        case 2:
          colname = ( counter==1
                      ? "first coordinate column (`--coordcol')"
                      : "second coordinate column (`--coordcol')" );
          corrtype=gal_data_copy_to_new_type_free(tmp, GAL_TYPE_FLOAT64);
          switch(counter)
            {
            case 1: p->x=corrtype->array; break;
            case 2: p->y=corrtype->array; break;
            }
          break;


        case 3:
          if(tmp->type==GAL_TYPE_STRING)
            {
              p->f=gal_pointer_allocate(GAL_TYPE_UINT8, p->num, 0,
                                        __func__, "p->f");
              strarr=tmp->array;
              for(i=0;i<p->num;++i)
                p->f[i]=ui_profile_name_read(strarr[i], i+1);
              gal_data_free(tmp);
              corrtype=NULL;
            }
          else
            {
              /* Read the user's profile codes. */
              colname="profile function code (`fcol')";
              corrtype=gal_data_copy_to_new_type_free(tmp, GAL_TYPE_UINT8);
              p->f=corrtype->array;

              /* Check if they are in the correct range. */
              for(i=0;i<p->num;++i)
                if(p->f[i]<=PROFILE_INVALID || p->f[i]>=PROFILE_MAXIMUM_CODE)
                  error(EXIT_FAILURE, 0, "%s: row %zu, the function "
                        "code is %u. It should be >%d and <%d. Please run "
                        "again with `--help' and check the acceptable "
                        "codes.\n\nAlternatively, you can use alphabetic "
                        "strings to specify the profile functions, see the "
                        "explanations under `fcol' from the command "
                        "below (press the `SPACE' key to go down, and the "
                        "`q' to return back to the command-line):\n\n"
                        "    $ info %s\n", p->catname, i+1, p->f[i],
                        PROFILE_INVALID, PROFILE_MAXIMUM_CODE, PROGRAM_EXEC);
            }
          break;


        case 4:
          colname="radius (`rcol')";
          corrtype=gal_data_copy_to_new_type_free(tmp, GAL_TYPE_FLOAT32);
          p->r=corrtype->array;

          /* Check if there is no negative or zero-radius profile. */
          for(i=0;i<p->num;++i)
            if(p->f[i]!=PROFILE_POINT && p->r[i]<=0.0f)
              error(EXIT_FAILURE, 0, "%s: row %zu, the radius value %g is "
                    "not acceptable for a `%s' profile. It has to be larger "
                    "than 0", p->catname, i+1, p->r[i],
                    ui_profile_name_write(p->f[i]));
          break;


        case 5:
          colname="index (`ncol')";
          corrtype=gal_data_copy_to_new_type_free(tmp, GAL_TYPE_FLOAT32);
          p->n=corrtype->array;
          break;


        case 6:
          colname="position angle (`pcol')";
          corrtype=gal_data_copy_to_new_type_free(tmp, GAL_TYPE_FLOAT32);
          p->p1=corrtype->array;
          break;


        case 7:
          colname="axis ratio (`qcol')";
          corrtype=gal_data_copy_to_new_type_free(tmp, GAL_TYPE_FLOAT32);
          p->q1=corrtype->array;

          /* Check if there is no negative or >1.0f axis ratio. */
          for(i=0;i<p->num;++i)
            if( p->f[i]!=PROFILE_POINT && (p->q1[i]<=0.0f || p->q1[i]>1.0f) )
              error(EXIT_FAILURE, 0, "%s: row %zu, the axis ratio value %g "
                    "is not acceptable for a `%s' profile. It has to be >0 "
                    "and <=1", p->catname, i+1, p->q1[i],
                    ui_profile_name_write(p->f[i]));
          break;


        case 8:
          colname="magnitude (`mcol')";
          corrtype=gal_data_copy_to_new_type_free(tmp, GAL_TYPE_FLOAT32);
          p->m=corrtype->array;
          checkblank=0;          /* Magnitude can be NaN: to mask regions. */
          break;


        case 9:
          colname="truncation (`tcol')";
          corrtype=gal_data_copy_to_new_type_free(tmp, GAL_TYPE_FLOAT32);
          p->t=corrtype->array;

          /* Check if there is no negative or zero truncation radius. */
          for(i=0;i<p->num;++i)
            if(p->f[i]!=PROFILE_POINT && p->t[i]<=0.0f)
              error(EXIT_FAILURE, 0, "%s: row %zu, the truncation radius "
                    "value %g is not acceptable for a `%s' profile. It has "
                    "to be larger than 0", p->catname, i+1, p->t[i],
                    ui_profile_name_write(p->f[i]));
          break;


        /* If the index isn't recognized, then it is larger, showing that
           there was more than one match for the given criteria */
        default:
          gal_tableintern_error_col_selection(p->catname, p->cp.hdu, "too "
                                              "many columns were selected "
                                              "by the given values to the "
                                              "options ending in `col'.");
        }

      /* Sanity check and clean up.  Note that it might happen that the
         input structure is already freed. In that case, `corrtype' will be
         NULL. */
      if(corrtype)
        {
          /* Make sure there are no blank values in this column. */
          if( checkblank && gal_blank_present(corrtype, 1) )
            error(EXIT_FAILURE, 0, "%s column has blank values. "
                  "Input columns cannot contain blank values", colname);

          /* Free the unnecessary sturcture information. The correct-type
             (`corrtype') data structure's array is necessary for later
             steps, so its pointer has been copied in the main program's
             structure. Hence, we should set the structure's pointer to
             NULL so the important data isn't freed.*/
          corrtype->array=NULL;
          gal_data_free(corrtype);
        }
    }
}





/* Read the columns for a 3D profile. */
static void
ui_read_cols_3d(struct mkprofparams *p)
{
  int checkblank;
  size_t i, counter=0;
  char *colname=NULL, **strarr;
  gal_data_t *cols, *tmp, *corrtype=NULL;
  gal_list_str_t *lines, *ccol, *colstrs=NULL;

  /* The 3D-specific columns are not mandatory in `args.h', so we need to
     check here if they are given or not before starting to read them. */
  if(p->p2col==NULL || p->p3col==NULL || p->q2col==NULL)
    error(EXIT_FAILURE, 0, "at least one of `--p2col', `--p3col', or "
          "`--q2col' have not been identified. When building a 3D profile, "
          "these three columns are also mandatory");

  /* The coordinate columns are a linked list of strings. */
  ccol=p->ccol;
  for(i=0; i<p->ndim; ++i)
    {
      gal_list_str_add(&colstrs, ccol->v, 0);
      ccol=ccol->next;
    }

  /* Put the columns a specific order to read. */
  gal_list_str_add(&colstrs, p->fcol,  0);
  gal_list_str_add(&colstrs, p->rcol,  0);
  gal_list_str_add(&colstrs, p->ncol,  0);
  gal_list_str_add(&colstrs, p->pcol,  0);
  gal_list_str_add(&colstrs, p->p2col, 0);
  gal_list_str_add(&colstrs, p->p3col, 0);
  gal_list_str_add(&colstrs, p->qcol,  0);
  gal_list_str_add(&colstrs, p->q2col, 0);
  gal_list_str_add(&colstrs, p->mcol,  0);
  gal_list_str_add(&colstrs, p->tcol,  0);

  /* Reverse the order to make the column orders correspond to how we added
     them here and avoid possible bugs. */
  gal_list_str_reverse(&colstrs);

  /* Read the desired columns from the file. */
  lines=gal_options_check_stdin(p->catname, p->cp.stdintimeout);
  cols=gal_table_read(p->catname, p->cp.hdu, lines, colstrs, p->cp.searchin,
                      p->cp.ignorecase, p->cp.minmapsize, NULL);
  gal_list_str_free(lines, 1);

  /* Set the number of objects. */
  p->num=cols->size;

  /* Put each column's data in the respective internal array. */
  while(cols!=NULL)
    {
      /* Pop out the top column. */
      tmp=gal_list_data_pop(&cols);

      /* By default check if the column has blank values, but it can be
         turned off for some columns. */
      checkblank=1;

      /* See which column we are currently reading. */
      switch(++counter)
        {
        case 1:
        case 2:
        case 3:
          colname = ( counter==1
                      ? "first coordinate column (`--coordcol')"
                      : ( counter==2
                          ? "second coordinate column (`--coordcol')"
                          : "third coordinate column (`--coordcol')" ) );
          corrtype=gal_data_copy_to_new_type_free(tmp, GAL_TYPE_FLOAT64);
          switch(counter)
            {
            case 1: p->x=corrtype->array; break;
            case 2: p->y=corrtype->array; break;
            case 3: p->z=corrtype->array; break;
            }
          break;

        case 4:
          if(tmp->type==GAL_TYPE_STRING)
            {
              p->f=gal_pointer_allocate(GAL_TYPE_UINT8, p->num, 0,
                                        __func__, "p->f");
              strarr=tmp->array;
              for(i=0;i<p->num;++i)
                p->f[i]=ui_profile_name_read(strarr[i], i+1);
              gal_data_free(tmp);
              corrtype=NULL;
            }
          else
            {
              /* Read the user's profile codes. */
              colname="profile function code (`fcol')";
              corrtype=gal_data_copy_to_new_type_free(tmp, GAL_TYPE_UINT8);
              p->f=corrtype->array;

              /* Check if they are in the correct range. */
              for(i=0;i<p->num;++i)
                if(p->f[i]<=PROFILE_INVALID || p->f[i]>=PROFILE_MAXIMUM_CODE)
                  error(EXIT_FAILURE, 0, "%s: row %zu, the function "
                        "code is %u. It should be >%d and <%d. Please run "
                        "again with `--help' and check the acceptable "
                        "codes.\n\nAlternatively, you can use alphabetic "
                        "strings to specify the profile functions, see the "
                        "explanations under `fcol' from the command "
                        "below (press the `SPACE' key to go down, and the "
                        "`q' to return back to the command-line):\n\n"
                        "    $ info %s\n", p->catname, i+1, p->f[i],
                        PROFILE_INVALID, PROFILE_MAXIMUM_CODE, PROGRAM_EXEC);
            }
          break;

        case 5:
          colname="radius (`rcol')";
          corrtype=gal_data_copy_to_new_type_free(tmp, GAL_TYPE_FLOAT32);
          p->r=corrtype->array;

          /* Check if there is no negative or zero-radius profile. */
          for(i=0;i<p->num;++i)
            if(p->f[i]!=PROFILE_POINT && p->r[i]<=0.0f)
              error(EXIT_FAILURE, 0, "%s: row %zu, the radius value %g is "
                    "not acceptable for a `%s' profile. It has to be larger "
                    "than 0", p->catname, i+1, p->r[i],
                    ui_profile_name_write(p->f[i]));
          break;

        case 6:
          colname="index (`ncol')";
          corrtype=gal_data_copy_to_new_type_free(tmp, GAL_TYPE_FLOAT32);
          p->n=corrtype->array;
          break;

        case 7:
          colname="first euler angle (`pcol')";
          corrtype=gal_data_copy_to_new_type_free(tmp, GAL_TYPE_FLOAT32);
          p->p1=corrtype->array;
          break;

        case 8:
          colname="second euler angle (`p2col')";
          corrtype=gal_data_copy_to_new_type_free(tmp, GAL_TYPE_FLOAT32);
          p->p2=corrtype->array;
          break;

        case 9:
          colname="third euler angle (`p3col')";
          corrtype=gal_data_copy_to_new_type_free(tmp, GAL_TYPE_FLOAT32);
          p->p3=corrtype->array;
          break;

        case 10:
          colname="axis ratio 1 (`qcol')";
          corrtype=gal_data_copy_to_new_type_free(tmp, GAL_TYPE_FLOAT32);
          p->q1=corrtype->array;

          /* Check if there is no negative or >1.0f axis ratio. */
          for(i=0;i<p->num;++i)
            if( p->f[i]!=PROFILE_POINT && (p->q1[i]<=0.0f || p->q1[i]>1.0f) )
              error(EXIT_FAILURE, 0, "%s: row %zu, the first axis ratio "
                    "value %g is not acceptable for a `%s' profile. It has "
                    "to be >0 and <=1", p->catname, i+1, p->q1[i],
                    ui_profile_name_write(p->f[i]));
          break;

        case 11:
          colname="axis ratio 2 (`q2col')";
          corrtype=gal_data_copy_to_new_type_free(tmp, GAL_TYPE_FLOAT32);
          p->q2=corrtype->array;

          /* Check if there is no negative or >1.0f axis ratio. */
          for(i=0;i<p->num;++i)
            if( p->f[i]!=PROFILE_POINT && (p->q2[i]<=0.0f || p->q2[i]>1.0f) )
              error(EXIT_FAILURE, 0, "%s: row %zu, the second axis ratio "
                    "value %g is not acceptable for a `%s' profile. It has "
                    "to be >0 and <=1", p->catname, i+1, p->q2[i],
                    ui_profile_name_write(p->f[i]));
          break;

        case 12:
          colname="magnitude (`mcol')";
          corrtype=gal_data_copy_to_new_type_free(tmp, GAL_TYPE_FLOAT32);
          p->m=corrtype->array;
          checkblank=0;          /* Magnitude can be NaN: to mask regions. */
          break;

        case 13:
          colname="truncation (`tcol')";
          corrtype=gal_data_copy_to_new_type_free(tmp, GAL_TYPE_FLOAT32);
          p->t=corrtype->array;

          /* Check if there is no negative or zero truncation radius. */
          for(i=0;i<p->num;++i)
            if(p->f[i]!=PROFILE_POINT && p->t[i]<=0.0f)
              error(EXIT_FAILURE, 0, "%s: row %zu, the truncation radius "
                    "value %g is not acceptable for a `%s' profile. It has "
                    "to be larger than 0", p->catname, i+1, p->t[i],
                    ui_profile_name_write(p->f[i]));
          break;

        /* If the index isn't recognized, then it is larger, showing that
           there was more than one match for the given criteria */
        default:
          gal_tableintern_error_col_selection(p->catname, p->cp.hdu, "too "
                                              "many columns were selected "
                                              "by the given values to the "
                                              "options ending in `col'.");
        }

      /* Sanity check and clean up.  Note that it might happen that the
         input structure is already freed. In that case, `corrtype' will be
         NULL. */
      if(corrtype)
        {
          /* Make sure there are no blank values in this column. */
          if( checkblank && gal_blank_present(corrtype, 1) )
            error(EXIT_FAILURE, 0, "%s column has blank values. "
                  "Input columns cannot contain blank values", colname);

          /* Free the unnecessary sturcture information. The correct-type
             (`corrtype') data structure's array is necessary for later
             steps, so its pointer has been copied in the main program's
             structure. Hence, we should set the structure's pointer to
             NULL so the important data isn't freed.*/
          corrtype->array=NULL;
          gal_data_free(corrtype);
        }
    }
}





/* It is possible to define the internal catalog through a catalog or the
   `--kernel' option. This function will do the job. */
static void
ui_prepare_columns(struct mkprofparams *p)
{
  double *karr;
  float r, n, t, q2;

  /* If the kernel option was called, then we need to build a series of
     single element columns to create an internal catalog. */
  if(p->kernel)
    {
      /* Number of profiles to be built. */
      p->num=1;

      /* Allocate the necessary columns. */
      p->x  = gal_pointer_allocate(GAL_TYPE_FLOAT64, 1, 1, __func__, "p->x");
      p->y  = gal_pointer_allocate(GAL_TYPE_FLOAT64, 1, 1, __func__, "p->y");
      p->f  = gal_pointer_allocate(GAL_TYPE_UINT8,   1, 1, __func__, "p->f");
      p->r  = gal_pointer_allocate(GAL_TYPE_FLOAT32, 1, 1, __func__, "p->r");
      p->n  = gal_pointer_allocate(GAL_TYPE_FLOAT32, 1, 1, __func__, "p->n");
      p->p1 = gal_pointer_allocate(GAL_TYPE_FLOAT32, 1, 1, __func__, "p->p1");
      p->q1 = gal_pointer_allocate(GAL_TYPE_FLOAT32, 1, 1, __func__, "p->q1");
      p->m  = gal_pointer_allocate(GAL_TYPE_FLOAT32, 1, 1, __func__, "p->m");
      p->t  = gal_pointer_allocate(GAL_TYPE_FLOAT32, 1, 1, __func__, "p->t");
      if(p->ndim==3)
        {
          p->z =gal_pointer_allocate(GAL_TYPE_FLOAT64, 1, 1, __func__, "p->z");
          p->p2=gal_pointer_allocate(GAL_TYPE_FLOAT32, 1, 1, __func__, "p->p2");
          p->p3=gal_pointer_allocate(GAL_TYPE_FLOAT32, 1, 1, __func__, "p->p3");
          p->q2=gal_pointer_allocate(GAL_TYPE_FLOAT32, 1, 1, __func__, "p->q2");
        }

      /* For profiles that need a different number of input values. Note
         that when a profile doesn't need a value, it will be ignored. */
      karr=p->kernel->array;
      if(p->kernel->size)
        {
          r = karr[0];
          n = p->kernel->size==2 ? 0.0f : karr[1];
          t = ( p->ndim==2
                ? p->kernel->size==1 ? 1.0f : karr[ p->kernel->size - 1 ]
                : p->kernel->size==1 ? 1.0f : karr[ p->kernel->size - 2 ] );
        }
      else r=n=t=0.0f;

      /* Fill the allocated spaces. */
      p->x[0]  = 0.0f;
      p->y[0]  = 0.0f;
      p->f[0]  = p->kernel->status;
      p->r[0]  = r;
      p->n[0]  = n;
      p->p1[0] = 0.0f;
      p->q1[0] = 1.0f;
      p->m[0]  = 0.0f;
      p->t[0]  = t;
      if(p->ndim==3)
        {
          /* Parameters for any case. */
          p->z[0] = 0.0f;
          q2      = p->kernel->size ? karr[ p->kernel->size - 1 ] : 0.0f;

          /* 3rd-dim axis ratio > 1: Set the major axis in the direction of
             the 3rd dimension (90 degree rotation for all three
             rotations). Also set the two axis ratios to the inverse of the
             requested value. */
          if(q2>1.0)
            {
              p->q1[0] = p->q2[0] = 1/q2;
              p->p1[0] = p->p2[0] = p->p3[0] = 90.0;
            }

          /* 3rd-dim axis ratio <=1: No extra rotation is necessary and
             `q2'can simply be put in the respective column. */
          else
            {
              p->q2[0] = q2;
              p->p2[0] = p->p3[0] = 0.0;
            }
        }
    }
  else
    {
      /* Make sure the number of coordinate columns and number of
         dimensions in outputs are the same. There is no problem if it is
         more than `ndim'. In that case, the last values (possibly in
         configuration files) will be ignored. */
      if( gal_list_str_number(p->ccol) < p->ndim )
        error(EXIT_FAILURE, 0, "%zu coordinate columns (calls to "
              "`--coordcol') given but output has %zu dimensions",
              gal_list_str_number(p->ccol), p->ndim);

      /* Call the respective function. */
      switch(p->ndim)
        {
        case 2: ui_read_cols_2d(p);   break;
        case 3: ui_read_cols_3d(p);   break;
        default:
          error(EXIT_FAILURE, 0, "%s: a bug! Please contact us at %s to "
                "resolve the issue. %zu not recognized for `p->ndim'",
                __func__, PACKAGE_BUGREPORT, p->ndim);
        }
    }
}





/* To keep things clean, we'll do the WCS sanity checks in this small
   function. If everything is ok, this function will return 0 (so an if
   condition won't be executed). If any of the necessary inputs aren't
   given, it will return 1. */
static int
ui_wcs_sanity_check(struct mkprofparams *p)
{
  size_t ndim=p->ndim;

  if(p->crpix)
    {
      if(p->crpix->size!=ndim)
        error(EXIT_FAILURE, 0, "%zu values given to `--crpix'. This must be "
              "the same as the output dimension (%zu)", p->crpix->size, ndim);
      return 0;
    }
  else return 1;

  if(p->crval)
    {
      if(p->crval->size!=ndim)
        error(EXIT_FAILURE, 0, "%zu values given to `--crval'. This must be "
              "the same as the output dimension (%zu)", p->crval->size, ndim);
      return 0;
    }
  else return 1;

  if(p->cdelt)
    {
      if(p->cdelt->size!=ndim)
        error(EXIT_FAILURE, 0, "%zu values given to `--cdelt'. This must be "
              "the same as the output dimension (%zu)", p->cdelt->size, ndim);
      return 0;
    }
  else return 1;

  if(p->pc)
    {
      if(p->pc->size!=ndim*ndim)
        error(EXIT_FAILURE, 0, "%zu values given to `--pc'. This must be "
              "the square as the output dimension (%zu)", p->pc->size,
              ndim*ndim);
      return 0;
    }
  else return 1;

  if(p->cunit)
    {
      if(p->cunit->size!=ndim)
        error(EXIT_FAILURE, 0, "%zu values given to `--cunit'. This must be "
              "the same as the output dimension (%zu)", p->cunit->size, ndim);
      return 0;
    }
  else return 1;

  if(p->ctype)
    {
      if(p->ctype->size!=ndim)
        error(EXIT_FAILURE, 0, "%zu values given to `--ctype'. This must be "
              "the same as the output dimension (%zu)", p->ctype->size, ndim);
      return 0;
    }
  else return 1;
}





static void
ui_prepare_wcs(struct mkprofparams *p)
{
  int status;
  struct wcsprm *wcs;
  char **cunit, **ctype;
  size_t i, ndim=p->ndim;
  double *crpix, *crval, *cdelt, *pc;


  /* Check and initialize the WCS information. If any of the necessary WCS
     parameters are missing, then don't build any WCS. */
  if( ui_wcs_sanity_check(p) ) return;
  crpix = p->crpix->array;
  crval = p->crval->array;
  cdelt = p->cdelt->array;
  pc    = p->pc->array;
  cunit = p->cunit->array;
  ctype = p->ctype->array;


  /* Allocate the memory necessary for the wcsprm structure. */
  errno=0;
  wcs=p->wcs=malloc(sizeof *wcs);
  if(wcs==NULL)
    error(EXIT_FAILURE, errno, "%zu for wcs in preparewcs", sizeof *wcs);


  /* Initialize the structure (allocate all its internal arrays). */
  wcs->flag=-1;
  if( (status=wcsini(1, ndim, wcs)) )
    error(EXIT_FAILURE, 0, "wcsini error %d: %s",
          status, wcs_errmsg[status]);


  /* Fill in all the important WCS structure parameters. */
  wcs->altlin   = 0x1;
  wcs->equinox  = 2000.0f;
  for(i=0;i<ndim;++i)
    {
      /* IMPORTANT: At this point, we don't want the WCS to be over-sampled
         because if the user has given RA and Dec for the profiles, they
         need to be converted to non-oversampled and shifted image
         coordinates. After the conversion (in `ui_finalize_coordinates')
         we are going to correct for the oversampling in the WCS.*/
      wcs->crpix[i] = crpix[i];
      wcs->crval[i] = crval[i];
      wcs->cdelt[i] = cdelt[i];
      strcpy(wcs->cunit[i], cunit[i]);
      strcpy(wcs->ctype[i], ctype[i]);
    }
  for(i=0;i<ndim*ndim;++i) wcs->pc[i]=pc[i];

  /* Set up the wcs structure with the constants defined above. */
  status=wcsset(wcs);
  if(status)
    error(EXIT_FAILURE, 0, "wcsset error %d: %s", status,
          wcs_errmsg[status]);
}





static void
ui_prepare_canvas(struct mkprofparams *p)
{
  float *f, *ff;
<<<<<<< HEAD
  gal_data_t *keysll;
  long width[3]={1,1,1};
=======
  double truncr;
  long width[2]={1,1};
>>>>>>> 13b05cfe
  int status=0, setshift=0;
  double truncr, semiaxes[3], euler_deg[3];
  size_t i, nshift=0, *dsize=NULL, ndim_counter;

  /* If a background image is specified, then use that as the output
     image to build the profiles over. */
  if(p->backname)
    {
      /* Read in the background image and its coordinates, note that when
         no merged image is desired, we just need the WCS information of
         the background image and the number of its dimensions. So
         `ndim==0' and what `dsize' points to is irrelevant. */
      p->wcs=gal_wcs_read(p->backname, p->backhdu, 0, 0, &p->nwcs);
      if(p->nomerged==0)
        {
          /* If p->dsize was given as an option, free it. */
          if( p->dsize ) free(p->dsize);

          /* Write the size of the background image into `dsize'. */
          p->dsize=gal_pointer_allocate(GAL_TYPE_SIZE_T, p->ndim, 0,
                                        __func__, "p->dsize");
          for(i=0;i<p->ndim;++i) p->dsize[i] = p->out->dsize[i];

          /* Set all pixels to zero if the user wanted a clear canvas. */
          if(p->clearcanvas)
            {ff=(f=p->out->array)+p->out->size; do *f++=0.0f; while(f<ff);}
        }

<<<<<<< HEAD

      /* Currently, things are only implemented for 2D. */
      if(p->ndim!=2 && p->ndim!=3)
        error(EXIT_FAILURE, 0, "%s (hdu %s) has %zu dimensions. Currently "
              "only a 2 or 3 dimensional background image is acceptable",
              p->backname, p->backhdu, p->ndim);


=======
>>>>>>> 13b05cfe
      /* When a background image is specified, oversample must be 1 and
         there is no shifts. */
      p->oversample=1;
      if(p->shift) free(p->shift);
      p->shift=gal_pointer_allocate(GAL_TYPE_SIZE_T, p->ndim, 1, __func__,
                                    "p->shift (1)");
    }
  else
    {
<<<<<<< HEAD
      /* Get the number of dimensions. */
      ndim_counter=0;
      for(i=0;p->dsize[i]!=GAL_BLANK_SIZE_T;++i) ++ndim_counter;
      p->ndim=ndim_counter;

      /* Currently, things are only implemented for 2D or 3D. */
      if(p->ndim!=2 && p->ndim!=3)
        error(EXIT_FAILURE, 0, "%zu numbers given to `--naxis', only 2 or 3 "
              "values may be given", p->ndim);

=======
>>>>>>> 13b05cfe
      /* If any of the shift elements are zero, the others should be too!*/
      if(p->shift && p->shift[0] && p->shift[1])
        {
          /* Multiply the shift by the over-sample. */
          for(i=0;p->shift[i]!=GAL_BLANK_SIZE_T;++i)
            {
              ++nshift;
              p->shift[i] *= p->oversample;
            }

          /* Make sure it has the same number of elements as naxis. */
          if(p->ndim!=nshift)
            error(EXIT_FAILURE, 0, "%zu and %zu elements given to `--ndim' "
                  "and `--shift' respectively. These two numbers must be the "
                  "same", p->ndim, nshift);
        }
      else
        {
          /* `prepforconv' is only valid when xshift and yshift are both
             zero. Also, a PSF profile should exist in the image. */
          if(p->prepforconv)
            {
              /* Check if there is at least one Moffat or Gaussian profile. */
              for(i=0;i<p->num;++i)
                if( oneprofile_ispsf(p->f[i]) )
                  {
                    /* Calculate the size of the box holding the PSF. Note:

                       - For the Moffat and Gaussian profiles, the radius
                       column is actually the FWHM which is actually the
                       diameter, not radius. So we have to divide it by
                       half.

                       - encloseellipse outputs the total width, we only want
                       half of it for the shift. */
                    setshift=1;
                    truncr = p->tunitinp ? p->t[i] : p->t[i] * p->r[i]/2;
                    if(p->ndim==2)
                      gal_box_bound_ellipse(truncr, p->q1[i]*truncr,
                                            p->p1[i], width);
                    else
                      {
                        euler_deg[0] = p->p1[i];
                        euler_deg[1] = p->p2[i];
                        euler_deg[2] = p->p3[i];
                        semiaxes[0]  = truncr;
                        semiaxes[1]  = truncr * p->q1[i];
                        semiaxes[2]  = truncr * p->q2[i];
                        gal_box_bound_ellipsoid( semiaxes, euler_deg, width);
                      }
                  }

              /* Either set the shifts to zero or to the values set from
                 the PSF. Note that the user might have given any number of
                 shifts (from zero). So, we'll just free it and reset
                 it. */
              if(p->shift) free(p->shift);
              p->shift=gal_pointer_allocate(GAL_TYPE_SIZE_T, p->ndim, 1,
                                            __func__, "p->shift (2)");
              if(setshift)
                {
                  p->shift[0]  = (width[0]/2)*p->oversample;
                  p->shift[1]  = (width[1]/2)*p->oversample;
                  if(p->ndim==3) p->shift[2] = (width[2]/2)*p->oversample;
                }
            }
        }

      /* If shift has not been set until now, set it. */
      if(p->shift==NULL)
        p->shift=gal_pointer_allocate(GAL_TYPE_SIZE_T, p->ndim, 1,
                                      __func__, "p->shift (3)");

      /* Prepare the sizes of the final merged image (if it is to be
         made). Note that even if we don't want a merged image, we still
         need its WCS structure. */
      if(p->nomerged==0)
        {
          ndim_counter=0;
          for(i=0;p->dsize[i]!=GAL_BLANK_SIZE_T;++i)
            {
              /* Count the number of dimensions. */
              ++ndim_counter;

              /* Correct dsize. */
              p->dsize[i] = (p->dsize[i]*p->oversample) + (2*p->shift[i]);
            }
          dsize = p->dsize;

          /* Make the output structure. */
          p->out=gal_data_alloc(NULL, GAL_TYPE_FLOAT32, ndim_counter, dsize,
                                NULL, 1, p->cp.minmapsize, NULL, NULL, NULL);
        }
    }


  /* Make the WCS structure of the output data structure if it has not
     been set yet. */
  if(p->wcs==NULL)
    ui_prepare_wcs(p);


  /* Set the name, comments and units of the final merged output. */
  if(p->out)
    {
      if(p->out->name) free(p->out->name);
      gal_checkset_allocate_copy("Mock profiles", &p->out->name);
      if(p->out->unit==NULL)
        gal_checkset_allocate_copy("Brightness", &p->out->unit);
    }



  /* When individual mode is requested, write the WCS structure to a header
     string to speed up the process: if we don't do it here, this process
     will be necessary on every individual profile's output. So it is much
     more efficient done once here. */
  if(p->individual && p->wcs)
    {
      status=wcshdo(WCSHDO_safe, p->wcs, &p->wcsnkeyrec, &p->wcsheader);
      if(status)
        error(EXIT_FAILURE, 0, "wcshdo error %d: %s", status,
              wcs_errmsg[status]);
    }
}





static void
ui_finalize_coordinates(struct mkprofparams *p)
{
  void *arr=NULL;
  size_t i=0, ndim=p->ndim;
  uint8_t os=p->oversample;
  gal_data_t *tmp, *coords=NULL;
  double *cdelt=p->wcs->cdelt, *crpix=p->wcs->crpix;

  /* When the user specified RA and Dec columns, the respective values
     where stored in the `p->x' and `p->y' arrays. So before proceeding, we
     need to change them into actual image coordinates. */
  if(p->mode==MKPROF_MODE_WCS)
    {
      /* Make list of coordinates for input of `gal_wcs_world_to_img'. */
      for(i=0;i<ndim;++i)
        {
          /* Set the array pointer. Note that we read the WCS columns into
         the `p->x', `p->y' and `p->z' arrays temporarily before. Here, we
         will convert them to image coordinates in place. */
          switch(i)
            {
            /* Note that the linked list gets filled in a first-in-last-out
               order, so the last column added should be the first WCS
               dimension. */
            case 0: arr = ndim==2 ? p->y : p->z;   break;
            case 1: arr = ndim==2 ? p->x : p->y;   break;
            case 2: arr = p->x;                    break;
            default:
              error(EXIT_FAILURE, 0, "conversion from WCS to image "
                    "coordinates is not supported for %zu-dimensional "
                    "datasets", ndim);
            }

          /* Allocate the list of coordinates. */
          gal_list_data_add_alloc(&coords, arr, GAL_TYPE_FLOAT64, 1, &p->num,
                                  NULL, 0, -1, NULL, NULL, NULL);
        }

      /* Convert the world coordinates to image coordinates (inplace). */
      gal_wcs_world_to_img(coords, p->wcs, 1);


      /* If any conversions created a WCSLIB error, both the outputs will be
         set to NaN. */
      for(i=0;i<p->num;++i)
        if( isnan(p->x[i]) )
          error(EXIT_FAILURE, 0, "catalog row %zu: WCSLIB could not convert "
                "(%f, %f) coordinates into image coordinates", i, p->x[i],
                p->y[i]);

      /* We want the actual arrays of each `coords' column. So, first we'll
         set all the array elements to NULL, then free it. */
      for(tmp=coords;tmp!=NULL;tmp=tmp->next) tmp->array=NULL;
      gal_list_data_free(coords);
    }

  /* Correct the WCS scale. Note that when the WCS is read from a
     background image, oversample is set to 1. This is done here because
     the conversion of WCS to pixel coordinates needs to be done with the
     non-over-sampled image.*/
  for(i=0;i<p->ndim;++i)
    {
      /* Oversampling has already been applied in `p->shift'. Also note
         that shift is in the C dimension ordring, while crpix is in FITS
         ordering. */
      crpix[i]  = crpix[i]*os + p->shift[ndim-i-1] - os/2;
      cdelt[i] /= os;
    }

  /* For a sanity check:
  printf("\nui_finalize_coordinates sanity check:\n");
  for(i=0;i<p->num;++i)
    printf("%f, %f\n", p->x[i], p->y[i]);
  */
}





/* Add all the columns of the log file. Just note that since this is a
   linked list, we have to add them in the opposite order. */
static void
ui_make_log(struct mkprofparams *p)
{
  char *name, *comment;

  /* Return if no long file is to be created. */
  if(p->cp.log==0) return;

  /* Individual created. */
  gal_list_data_add_alloc(&p->log, NULL, GAL_TYPE_UINT8, 1, &p->num, NULL,
                          1, p->cp.minmapsize, "INDIV_CREATED", "bool",
                          "If an individual image was made (1) or not (0).");

  /* Fraction of monte-carlo. */
  gal_list_data_add_alloc(&p->log, NULL, GAL_TYPE_FLOAT32, 1, &p->num, NULL,
                          1, p->cp.minmapsize, "FRAC_MONTECARLO", "frac",
                          "Fraction of brightness in Monte-carlo integrated "
                          "pixels.");

  /* Number of monte-carlo. */
  gal_list_data_add_alloc(&p->log, NULL, GAL_TYPE_UINT64, 1, &p->num, NULL,
                          1, p->cp.minmapsize, "NUM_MONTECARLO", "count",
                          "Number of Monte Carlo integrated pixels.");

  /* Magnitude of profile overlap. */
  gal_list_data_add_alloc(&p->log, NULL, GAL_TYPE_FLOAT32, 1, &p->num, NULL,
                          1, p->cp.minmapsize, "MAG_OVERLAP", "mag",
                          "Magnitude of profile's overlap with merged "
                          "image.");

  /* Row number in input catalog. */
  name=gal_fits_name_save_as_string(p->catname, p->cp.hdu);
  if( asprintf(&comment, "Row number of profile in %s.", name)<0 )
    error(EXIT_FAILURE, 0, "%s: asprintf allocation", __func__);
  gal_list_data_add_alloc(&p->log, NULL, GAL_TYPE_UINT64, 1, &p->num, NULL,
                          1, p->cp.minmapsize, "INPUT_ROW_NO", "count",
                          comment);
  free(comment);
  free(name);
}





static void
ui_read_ndim(struct mkprofparams *p)
{
  gal_data_t *keysll;
  size_t i, ndim_counter;

  if(p->kernel)
    {
      /* The kernel's dimensionality is fixed. */
      p->ndim=2;

      /* Make sure the kernel and background are not given together. */
      if(p->backname)
        error(EXIT_FAILURE, 0, "the `--kernel' and `--background' options "
              "cannot be called together");
    }
  else
    {
      /* Packground image is given. */
      if(p->backname)
        {
          /* Small sanity check. */
          if(p->backhdu==NULL)
            error(EXIT_FAILURE, 0, "no hdu specified for the background "
                  "image %s. Please run again `--backhdu' option",
                  p->backname);

          /* If `--nomerged' is given, we don't actually need to load the
             image, we just need its WCS later. */
          if(p->nomerged)
            {
              /* Get the number of the background image's dimensions. */
              keysll=gal_data_array_calloc(1);
              keysll->name="NAXIS";   keysll->type=GAL_TYPE_SIZE_T;
              gal_fits_key_read(p->backname, p->backhdu, keysll, 0, 0);
              p->ndim = *(size_t *)(keysll->array);
              keysll->name=NULL;
              gal_data_array_free(keysll, 1, 1);
            }
          else
            {
              /* Read the image. */
              p->out=gal_array_read_one_ch_to_type(p->backname, p->backhdu,
                                                   NULL, GAL_TYPE_FLOAT32,
                                                   p->cp.minmapsize);
              p->ndim=p->out->ndim;
            }

          /* Make sure the dimensionality is supported. */
          if(p->ndim!=2)
            error(EXIT_FAILURE, 0, "%s (hdu %s) has %zu dimensions. Currently "
                  "only 2 dimensional outputs can be produced",
                  p->backname, p->backhdu, p->ndim);
        }
      else
        {
          /* Get the number of dimensions from the user's options. */
          ndim_counter=0;
          for(i=0;p->dsize[i]!=GAL_BLANK_SIZE_T;++i) ++ndim_counter;
          p->ndim=ndim_counter;

          /* Make sure the dimensionality is supported. */
          if(p->ndim!=2)
            error(EXIT_FAILURE, 0, "%zu values given to `--mergedsize'. "
                  "Currently only 2 dimensional outputs can be produced",
                  p->ndim);
        }
    }
}





static void
ui_preparations(struct mkprofparams *p)
{
  /* Set the output dimensionality (necessary to know which columns to
     use). */
  ui_read_ndim(p);

  /* Read in all the columns (necessary for `--prepforconf' when we want to
     build the profiles). */
  ui_prepare_columns(p);

  /* If the kernel option was given, some parameters need to be
     over-written: */
  if(p->kernel)
    {
      /* Set the necessary constants. */
      p->nomerged=1;
      p->psfinimg=0;
      p->individual=1;
      p->ndim=p->kernel->flag;

      /* Set the shift array. */
      p->shift=gal_pointer_allocate(GAL_TYPE_SIZE_T, p->ndim, 1,
                                    __func__, "p->shift");
    }
  else
    ui_prepare_canvas(p);

  /* Read the (possible) RA/Dec inputs into X and Y for the builder.*/
  if(p->wcs)
    ui_finalize_coordinates(p);

  /* Prepare the random number generator. */
  p->rng=gal_checkset_gsl_rng(p->envseed, &p->rng_name, &p->rng_seed);

  /* Make the log linked list. */
  ui_make_log(p);
}




















/**************************************************************/
/************         Set the parameters          *************/
/**************************************************************/
static void
ui_print_intro(struct mkprofparams *p)
{
  char *jobname;

  if(p->cp.quiet) return;

  printf(PROGRAM_NAME" "PACKAGE_VERSION" started on %s", ctime(&p->rawtime));

  if(p->kernel)
    {
      if( asprintf(&jobname, "Building one %s kernel",
                   ui_profile_name_write(p->kernel->status))<0 )
        error(EXIT_FAILURE, 0, "%s: asprintf allocation", __func__);
    }
  else
    {
      if( asprintf(&jobname, "%zu profile%sread from %s", p->num,
                   p->num>1?"s ":" ", p->catname)<0 )
        error(EXIT_FAILURE, 0, "%s: asprintf allocation", __func__);
    }
  gal_timing_report(NULL, jobname, 1);
  free(jobname);

  if(p->backname)
    {
      if(p->nomerged)
        {
          if( asprintf(&jobname, "WCS information read from %s",
                       p->backname)<0 )
            error(EXIT_FAILURE, 0, "%s: asprintf allocation", __func__);
        }
      else
        {
          if( asprintf(&jobname, "%s is read and will be used as canvas",
                       p->backname)<0 )
            error(EXIT_FAILURE, 0, "%s: asprintf allocation", __func__);
        }
      gal_timing_report(NULL, jobname, 1);
      free(jobname);
    }

  if( asprintf(&jobname, "Random number generator (RNG) type: %s",
               gsl_rng_name(p->rng))<0 )
    error(EXIT_FAILURE, 0, "%s: asprintf allocation", __func__);
  gal_timing_report(NULL, jobname, 1);
  free(jobname);

  if( asprintf(&jobname, "Basic RNG seed: %lu", p->rng_seed)<0 )
    error(EXIT_FAILURE, 0, "%s: asprintf allocation", __func__);
  gal_timing_report(NULL, jobname, 1);
  free(jobname);

  if(p->kernel==NULL)
    {
      if( asprintf(&jobname, "Using %zu threads.", p->cp.numthreads)<0 )
        error(EXIT_FAILURE, 0, "%s: asprintf allocation", __func__);
      gal_timing_report(NULL, jobname, 1);
      free(jobname);
    }
}





void
ui_read_check_inputs_setup(int argc, char *argv[], struct mkprofparams *p)
{
  struct gal_options_common_params *cp=&p->cp;


  /* Include the parameters necessary for argp from this program (`args.h')
     and for the common options to all Gnuastro (`commonopts.h'). We want
     to directly put the pointers to the fields in `p' and `cp', so we are
     simply including the header here to not have to use long macros in
     those headers which make them hard to read and modify. This also helps
     in having a clean environment: everything in those headers is only
     available within the scope of this function. */
#include <gnuastro-internal/commonopts.h>
#include "args.h"


  /* Initialize the options and necessary information.  */
  ui_initialize_options(p, program_options, gal_commonopts_options);


  /* Read the command-line options and arguments. */
  errno=0;
  if(argp_parse(&thisargp, argc, argv, 0, 0, p))
    error(EXIT_FAILURE, errno, "parsing arguments");


  /* Read the configuration files. */
  gal_options_read_config_set(&p->cp);


  /* Read the options into the program's structure, and check them and
     their relations prior to printing. */
  ui_read_check_only_options(p);


  /* Print the option values if asked. Note that this needs to be done
     after the sanity check so un-sane values are not printed in the output
     state. */
  gal_options_print_state(&p->cp);


  /* Prepare all the options as FITS keywords to write in output later. */
  gal_options_as_fits_keywords(&p->cp);


  /* Check that the options and arguments fit well with each other. Note
     that arguments don't go in a configuration file. So this test should
     be done after (possibly) printing the option values. */
  ui_check_options_and_arguments(p);


  /* Read/allocate all the necessary starting arrays. */
  ui_preparations(p);

  /* Print introductory information. */
  ui_print_intro(p);
}




















/**************************************************************/
/************      Free allocated, report         *************/
/**************************************************************/
void
ui_free_report(struct mkprofparams *p, struct timeval *t1)
{
  /* Free all the allocated arrays. */
  free(p->cat);
  free(p->cp.hdu);
  free(p->outdir);
  free(p->basename);

  /* p->cp.output might be equal to p->mergedimgname. In this case, if
     we simply free them after each other, there will be a double free
     error. So after freeing output, we set it to NULL since
     free(NULL) is ok.*/
  if(p->cp.output==p->mergedimgname)
    free(p->cp.output);
  else
    {
      free(p->cp.output);
      free(p->mergedimgname);
    }

  /* Free the WCS headers string that was defined for individual mode. */
  if(p->individual)
    free(p->wcsheader);

  /* Free the random number generator: */
  gsl_rng_free(p->rng);

  /* Free the log file information. */
  if(p->cp.log)
    gal_list_data_free(p->log);

  /* Report the duration of the job */
  if(!p->cp.quiet)
    gal_timing_report(t1,  PROGRAM_NAME" finished in", 0);
}<|MERGE_RESOLUTION|>--- conflicted
+++ resolved
@@ -1312,13 +1312,7 @@
 ui_prepare_canvas(struct mkprofparams *p)
 {
   float *f, *ff;
-<<<<<<< HEAD
-  gal_data_t *keysll;
   long width[3]={1,1,1};
-=======
-  double truncr;
-  long width[2]={1,1};
->>>>>>> 13b05cfe
   int status=0, setshift=0;
   double truncr, semiaxes[3], euler_deg[3];
   size_t i, nshift=0, *dsize=NULL, ndim_counter;
@@ -1347,17 +1341,6 @@
             {ff=(f=p->out->array)+p->out->size; do *f++=0.0f; while(f<ff);}
         }
 
-<<<<<<< HEAD
-
-      /* Currently, things are only implemented for 2D. */
-      if(p->ndim!=2 && p->ndim!=3)
-        error(EXIT_FAILURE, 0, "%s (hdu %s) has %zu dimensions. Currently "
-              "only a 2 or 3 dimensional background image is acceptable",
-              p->backname, p->backhdu, p->ndim);
-
-
-=======
->>>>>>> 13b05cfe
       /* When a background image is specified, oversample must be 1 and
          there is no shifts. */
       p->oversample=1;
@@ -1367,19 +1350,6 @@
     }
   else
     {
-<<<<<<< HEAD
-      /* Get the number of dimensions. */
-      ndim_counter=0;
-      for(i=0;p->dsize[i]!=GAL_BLANK_SIZE_T;++i) ++ndim_counter;
-      p->ndim=ndim_counter;
-
-      /* Currently, things are only implemented for 2D or 3D. */
-      if(p->ndim!=2 && p->ndim!=3)
-        error(EXIT_FAILURE, 0, "%zu numbers given to `--naxis', only 2 or 3 "
-              "values may be given", p->ndim);
-
-=======
->>>>>>> 13b05cfe
       /* If any of the shift elements are zero, the others should be too!*/
       if(p->shift && p->shift[0] && p->shift[1])
         {
@@ -1647,7 +1617,7 @@
   if(p->kernel)
     {
       /* The kernel's dimensionality is fixed. */
-      p->ndim=2;
+      p->ndim=p->kernel->flag;
 
       /* Make sure the kernel and background are not given together. */
       if(p->backname)
@@ -1687,9 +1657,9 @@
             }
 
           /* Make sure the dimensionality is supported. */
-          if(p->ndim!=2)
+          if(p->ndim!=2 && p->ndim!=3)
             error(EXIT_FAILURE, 0, "%s (hdu %s) has %zu dimensions. Currently "
-                  "only 2 dimensional outputs can be produced",
+                  "only 2 or 3 dimensional outputs can be produced",
                   p->backname, p->backhdu, p->ndim);
         }
       else
@@ -1700,9 +1670,9 @@
           p->ndim=ndim_counter;
 
           /* Make sure the dimensionality is supported. */
-          if(p->ndim!=2)
+          if(p->ndim!=2 && p->ndim!=3)
             error(EXIT_FAILURE, 0, "%zu values given to `--mergedsize'. "
-                  "Currently only 2 dimensional outputs can be produced",
+                  "Currently only 2 or 3 dimensional outputs can be produced",
                   p->ndim);
         }
     }
