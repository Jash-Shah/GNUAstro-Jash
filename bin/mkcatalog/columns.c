/*********************************************************************
MakeCatalog - Make a catalog from an input and labeled image.
MakeCatalog is part of GNU Astronomy Utilities (Gnuastro) package.

Original author:
     Mohammad Akhlaghi <mohammad@akhlaghi.org>
Contributing author(s):
Copyright (C) 2016-2018, Free Software Foundation, Inc.

Gnuastro is free software: you can redistribute it and/or modify it
under the terms of the GNU General Public License as published by the
Free Software Foundation, either version 3 of the License, or (at your
option) any later version.

Gnuastro is distributed in the hope that it will be useful, but
WITHOUT ANY WARRANTY; without even the implied warranty of
MERCHANTABILITY or FITNESS FOR A PARTICULAR PURPOSE.  See the GNU
General Public License for more details.

You should have received a copy of the GNU General Public License
along with Gnuastro. If not, see <http://www.gnu.org/licenses/>.
**********************************************************************/
#include <config.h>

#include <math.h>
#include <stdio.h>
#include <errno.h>
#include <error.h>
#include <stdlib.h>
#include <string.h>
#include <pthread.h>

#include <gnuastro-internal/checkset.h>

#include "main.h"
#include "mkcatalog.h"

#include "ui.h"
#include "columns.h"




/******************************************************************/
/*******************     Intermediate arrays     ******************/
/******************************************************************/
/* Allocate RA-DEC internal arrays. These arrays are defined to keep all
   the positions in one place and do the RA-DEC conversion once in the
   end. They are all allocated together, but we don't know if RA is
   requested first or Dec or if they are requested multiple times. So
   before the allocation, we'll check the first one.

   The space that is allocated in `columns_define_alloc' is for the final
   values that are written in the output file. */
static void
columns_alloc_radec(struct mkcatalogparams *p)
{
  size_t i;

  /* For objects. */
  if(p->wcs_vo==NULL)
    for(i=0;i<p->objects->ndim;++i)
      gal_list_data_add_alloc(&p->wcs_vo, NULL, GAL_TYPE_FLOAT64, 1,
                              &p->numobjects, NULL, 0, p->cp.minmapsize,
                              NULL, NULL, NULL);

  /* For clumps */
  if(p->clumps && p->wcs_vc==NULL)
    for(i=0;i<p->objects->ndim;++i)
      gal_list_data_add_alloc(&p->wcs_vc, NULL, GAL_TYPE_FLOAT64, 1,
                              &p->numclumps, NULL, 0, p->cp.minmapsize,
                              NULL, NULL, NULL);
}





/* Similar to `columns_alloc_radec'. */
static void
columns_alloc_georadec(struct mkcatalogparams *p)
{
  size_t i;

  /* For objects. */
  if(p->wcs_go==NULL)
    for(i=0;i<p->objects->ndim;++i)
      gal_list_data_add_alloc(&p->wcs_go, NULL, GAL_TYPE_FLOAT64, 1,
                              &p->numobjects, NULL, 0, p->cp.minmapsize,
                              NULL, NULL, NULL);

  /* For clumps */
  if(p->clumps && p->wcs_gc==NULL)
    for(i=0;i<p->objects->ndim;++i)
      gal_list_data_add_alloc(&p->wcs_gc, NULL, GAL_TYPE_FLOAT64, 1,
                              &p->numclumps, NULL, 0, p->cp.minmapsize,
                              NULL, NULL, NULL);
}





/* Similar to `columns_alloc_radec'. */
static void
columns_alloc_clumpsradec(struct mkcatalogparams *p)
{
  size_t i;

  if(p->wcs_vcc==NULL)
    for(i=0;i<p->objects->ndim;++i)
      gal_list_data_add_alloc(&p->wcs_vcc, NULL, GAL_TYPE_FLOAT64, 1,
                              &p->numobjects, NULL, 0, p->cp.minmapsize,
                              NULL, NULL, NULL);
}





/* Similar to `columns_alloc_radec'. */
static void
columns_alloc_clumpsgeoradec(struct mkcatalogparams *p)
{
  size_t i;

  if(p->wcs_gcc==NULL)
    for(i=0;i<p->objects->ndim;++i)
      gal_list_data_add_alloc(&p->wcs_gcc, NULL, GAL_TYPE_FLOAT64, 1,
                              &p->numobjects, NULL, 0, p->cp.minmapsize,
                              NULL, NULL, NULL);
}





/* Set pointers to fascilitate filling in the values. */
#define SET_WCS_PREPARE(ARR, LIST, ARRNAME) {                           \
    d=0;                                                                \
    errno=0;                                                            \
    (ARR)=malloc(p->objects->ndim * sizeof (ARR) );                     \
    if( (ARR)==NULL )                                                   \
      error(EXIT_FAILURE, 0, "%s: %zu bytes for %s", __func__,          \
            p->objects->ndim * sizeof (ARR), ARRNAME);                  \
    for(tmp=(LIST);tmp!=NULL;tmp=tmp->next) (ARR)[d++]=tmp->array;      \
  }

static void
columns_set_wcs_pointers(struct mkcatalogparams *p, double ***vo,
                         double ***vc, double ***go, double ***gc,
                         double ***vcc, double ***gcc)
{
  size_t d;
  gal_data_t *tmp;

  if(p->wcs_vo)  SET_WCS_PREPARE(*vo,  p->wcs_vo,  "vo" );
  if(p->wcs_vc)  SET_WCS_PREPARE(*vc,  p->wcs_vc,  "vc" );
  if(p->wcs_go)  SET_WCS_PREPARE(*go,  p->wcs_go,  "go" );
  if(p->wcs_gc)  SET_WCS_PREPARE(*gc,  p->wcs_gc,  "gc" );
  if(p->wcs_vcc) SET_WCS_PREPARE(*vcc, p->wcs_vcc, "vcc");
  if(p->wcs_gcc) SET_WCS_PREPARE(*gcc, p->wcs_gcc, "gcc");
}



















/******************************************************************/
/**********       Column definition/allocation      ***************/
/******************************************************************/
static void
columns_wcs_preparation(struct mkcatalogparams *p)
{
  size_t i;
  gal_list_i32_t *colcode;
  int continue_wcs_check=1;

  /* Make sure a WCS structure is present if we need it. */
  for(colcode=p->columnids; colcode!=NULL; colcode=colcode->next)
    {
      if(continue_wcs_check)
        {
          switch(colcode->v)
            {
            /* High-level. */
            case UI_KEY_RA:
            case UI_KEY_DEC:

            /* Low-level. */
            case UI_KEY_W1:
            case UI_KEY_W2:
            case UI_KEY_GEOW1:
            case UI_KEY_GEOW2:
            case UI_KEY_CLUMPSW1:
            case UI_KEY_CLUMPSW2:
            case UI_KEY_CLUMPSGEOW1:
            case UI_KEY_CLUMPSGEOW2:
              if(p->objects->wcs)
                continue_wcs_check=0;
              else
                error(EXIT_FAILURE, 0, "%s (hdu: %s): no WCS meta-data "
                      "found by WCSLIB. Atleast one of the requested columns "
                      "requires world coordinate system meta-data",
                      p->objectsfile, p->cp.hdu);
              break;
            }
        }
      else
        break;
    }

  /* Convert the high-level WCS columns to low-level ones. */
  for(colcode=p->columnids; colcode!=NULL; colcode=colcode->next)
    switch(colcode->v)
      {
      case UI_KEY_RA:
      case UI_KEY_DEC:
        /* Check all the CTYPES. */
        for(i=0;i<p->objects->ndim;++i)
          if( !strcmp(p->ctype[i], colcode->v==UI_KEY_RA ? "RA" : "DEC") )
            {
              colcode->v = i==0 ? UI_KEY_W1 : UI_KEY_W2;
              break;
            }

        /* Make sure it actually existed. */
        if(i==p->objects->ndim)
          error(EXIT_FAILURE, 0, "%s (hdu: %s): %s not present in any of "
                "the WCS axis types (CTYPE)", p->objectsfile, p->cp.hdu,
                colcode->v==UI_KEY_RA ? "RA" : "DEC");
        break;
      }
}





static void
columns_sanity_check(struct mkcatalogparams *p)
{
  gal_list_i32_t *colcode;

  /* If there is any columns that need WCS, the input image needs to have a
     WCS in its headers. So before anything, we need to check if a WCS is
     present or not. This can't be done after the initial setting of column
     properties because the WCS-related columns use information that is
     based on it (for units and names). */
  columns_wcs_preparation(p);

  /* Check for dimension-specific columns. */
  switch(p->input->ndim)
    {
    case 2:
      for(colcode=p->columnids; colcode!=NULL; colcode=colcode->next)
        switch(colcode->v)
          {
          case UI_KEY_Z:
          case UI_KEY_GEOZ:
          case UI_KEY_CLUMPSZ:
          case UI_KEY_CLUMPSGEOZ:
          case UI_KEY_W3:
          case UI_KEY_GEOW3:
          case UI_KEY_CLUMPSW3:
          case UI_KEY_CLUMPSGEOW3:
            error(EXIT_FAILURE, 0, "%s (hdu %s) is a 2D dataset, so columns "
                  "relating to a third dimension cannot be requested",
                  p->inputname, p->cp.hdu);
          }
      break;

    case 3:
      for(colcode=p->columnids; colcode!=NULL; colcode=colcode->next)
        switch(colcode->v)
          {
          case UI_KEY_SEMIMAJOR:
          case UI_KEY_SEMIMINOR:
          case UI_KEY_AXISRATIO:
          case UI_KEY_POSITIONANGLE:
          case UI_KEY_GEOSEMIMAJOR:
          case UI_KEY_GEOSEMIMINOR:
          case UI_KEY_GEOAXISRATIO:
          case UI_KEY_GEOPOSITIONANGLE:
            error(EXIT_FAILURE, 0, "columns requiring second moment "
                  "calculations (like semi-major, semi-minor, axis ratio "
                  "and position angle) are not yet supported for 3D "
                  "inputs");
          }
      break;

    default:
      error(EXIT_FAILURE, 0, "%s: a bug! Please contact us at %s to "
            "fix the problem. MakeCatalog should not reach this point "
            "when the input has %zu dimensions", __func__,
            PACKAGE_BUGREPORT, p->input->ndim);
    }
}





/* Set the necessary parameters for each output column and allocate the
   space necessary to keep the values. */
void
columns_define_alloc(struct mkcatalogparams *p)
{
  gal_list_i32_t *colcode;
  gal_list_str_t *strtmp, *noclumpimg=NULL;
  int disp_fmt=0, disp_width=0, disp_precision=0;
  char *name=NULL, *unit=NULL, *ocomment=NULL, *ccomment=NULL;
  uint8_t otype=GAL_TYPE_INVALID, ctype=GAL_TYPE_INVALID, *oiflag, *ciflag;

  /* Do a sanity check on the columns given the input dataset. */
  columns_sanity_check(p);

  /* Allocate the array for which intermediate parameters are
     necessary. The basic issue is that higher-level calculations require a
     smaller domain of raw measurements. So to avoid having to calculate
     something multiple times, each parameter will flag the intermediate
     parameters it requires in these arrays. */
  oiflag = p->oiflag = gal_data_calloc_array(GAL_TYPE_UINT8, OCOL_NUMCOLS,
                                             __func__, "oiflag");
  ciflag = p->ciflag = gal_data_calloc_array(GAL_TYPE_UINT8, CCOL_NUMCOLS,
                                             __func__, "ciflag");

  /* Allocate the columns. */
  for(colcode=p->columnids; colcode!=NULL; colcode=colcode->next)
    {
      /* Set the column-specific parameters, please follow the same order
         as `args.h'. IMPORTANT: we want the names to be the same as the
         option names. Note that zero `disp_' variables will be
         automatically determined.*/
      switch(colcode->v)
        {
        case UI_KEY_OBJID:
          name           = "OBJ_ID";
          unit           = "counter";
          ocomment       = "Object identifier.";
          ccomment       = NULL;
          otype          = GAL_TYPE_INT32;
          ctype          = GAL_TYPE_INVALID;
          disp_fmt       = 0;
          disp_width     = 6;
          disp_precision = 0;
          /* Is an internal parameter. */
          break;

        case UI_KEY_HOSTOBJID:
          name           = "HOST_OBJ_ID";
          unit           = "counter";
          ocomment       = NULL;
          ccomment       = "Object identifier hosting this clump.";
          otype          = GAL_TYPE_INVALID;
          ctype          = GAL_TYPE_INT32;
          disp_fmt       = 0;
          disp_width     = 6;
          disp_precision = 0;
          /* Is an internal parameter. */
          break;

        case UI_KEY_IDINHOSTOBJ:
          name           = "ID_IN_HOST_OBJ";
          unit           = "counter";
          ocomment       = NULL;
          ccomment       = "ID of clump in its host object.";
          otype          = GAL_TYPE_INVALID;
          ctype          = GAL_TYPE_INT32;
          disp_fmt       = 0;
          disp_width     = 6;
          disp_precision = 0;
          /* Is an internal parameter. */
          break;

        case UI_KEY_NUMCLUMPS:
          name           = "NUM_CLUMPS";
          unit           = "counter";
          ocomment       = "Number of clumps in this object.";
          ccomment       = NULL;
          otype          = GAL_TYPE_INT32;
          ctype          = GAL_TYPE_INVALID;
          disp_fmt       = 0;
          disp_width     = 5;
          disp_precision = 0;
          /* Is an internal parameter. */
          break;

        case UI_KEY_AREA:
          name           = "AREA";
          unit           = "counter";
          ocomment       = "Number of non-blank pixels.";
          ccomment       = ocomment;
          otype          = GAL_TYPE_INT32;
          ctype          = GAL_TYPE_INT32;
          disp_fmt       = 0;
          disp_width     = 6;
          disp_precision = 0;
          oiflag[ OCOL_NUM ] = ciflag[ CCOL_NUM ] = 1;
          break;

        case UI_KEY_CLUMPSAREA:
          name           = "AREA_CLUMPS";
          unit           = "counter";
          ocomment       = "Total number of clump pixels in object.";
          ccomment       = NULL;
          otype          = GAL_TYPE_INT32;
          ctype          = GAL_TYPE_INVALID;
          disp_fmt       = 0;
          disp_width     = 6;
          disp_precision = 0;
          oiflag[ OCOL_C_NUM ] = 1;
          break;

        case UI_KEY_WEIGHTAREA:
          name           = "AREA_WEIGHT";
          unit           = "counter";
          ocomment       = "Area used for flux-weighted positions.";
          ccomment       = ocomment;
          otype          = GAL_TYPE_INT32;
          ctype          = GAL_TYPE_INT32;
          disp_fmt       = 0;
          disp_width     = 6;
          disp_precision = 0;
          oiflag[ OCOL_NUMWHT ] = ciflag[ CCOL_NUMWHT ] = 1;
          break;

        case UI_KEY_GEOAREA:
          name           = "AREA_FULL";
          unit           = "counter";
          ocomment       = "Full area of label (irrespective of values).";
          ccomment       = ocomment;
          otype          = GAL_TYPE_INT32;
          ctype          = GAL_TYPE_INT32;
          disp_fmt       = 0;
          disp_width     = 6;
          disp_precision = 0;
          oiflag[ OCOL_NUMALL ] = ciflag[ CCOL_NUMALL ] = 1;
          break;

        case UI_KEY_X:
          name           = "X";
          unit           = "pixel";
          ocomment       = "Flux weighted center (FITS axis 1).";
          ccomment       = ocomment;
          otype          = GAL_TYPE_FLOAT32;
          ctype          = GAL_TYPE_FLOAT32;
          disp_fmt       = GAL_TABLE_DISPLAY_FMT_FLOAT;
          disp_width     = 10;
          disp_precision = 3;
          oiflag[ OCOL_VX     ] = ciflag[ CCOL_VX     ] = 1;
          oiflag[ OCOL_GX     ] = ciflag[ CCOL_GX     ] = 1;
          oiflag[ OCOL_SUMWHT ] = ciflag[ CCOL_SUMWHT ] = 1;
          oiflag[ OCOL_NUMWHT ] = ciflag[ CCOL_NUMWHT ] = 1;
          break;

        case UI_KEY_Y:
          name           = "Y";
          unit           = "pixel";
          ocomment       = "Flux weighted center (FITS axis 2).";
          ccomment       = ocomment;
          otype          = GAL_TYPE_FLOAT32;
          ctype          = GAL_TYPE_FLOAT32;
          disp_fmt       = GAL_TABLE_DISPLAY_FMT_FLOAT;
          disp_width     = 10;
          disp_precision = 3;
          oiflag[ OCOL_VY     ] = ciflag[ CCOL_VY     ] = 1;
          oiflag[ OCOL_GY     ] = ciflag[ CCOL_GY     ] = 1;
          oiflag[ OCOL_SUMWHT ] = ciflag[ CCOL_SUMWHT ] = 1;
          oiflag[ OCOL_NUMWHT ] = ciflag[ CCOL_NUMWHT ] = 1;
          break;

        case UI_KEY_Z:
          name           = "Z";
          unit           = "pixel";
          ocomment       = "Flux weighted center (FITS axis 3).";
          ccomment       = ocomment;
          otype          = GAL_TYPE_FLOAT32;
          ctype          = GAL_TYPE_FLOAT32;
          disp_fmt       = GAL_TABLE_DISPLAY_FMT_FLOAT;
          disp_width     = 10;
          disp_precision = 3;
          oiflag[ OCOL_VZ ] = 1;
          ciflag[ CCOL_VZ ] = 1;
          break;

        case UI_KEY_GEOX:
          name           = "GEO_X";
          unit           = "pixel";
          ocomment       = "Geometric center (FITS axis 1).";
          ccomment       = ocomment;
          otype          = GAL_TYPE_FLOAT32;
          ctype          = GAL_TYPE_FLOAT32;
          disp_fmt       = GAL_TABLE_DISPLAY_FMT_FLOAT;
          disp_width     = 10;
          disp_precision = 3;
          oiflag[ OCOL_GX     ] = ciflag[ CCOL_GX     ] = 1;
          oiflag[ OCOL_NUMALL ] = ciflag[ CCOL_NUMALL ] = 1;
          break;

        case UI_KEY_GEOY:
          name           = "GEO_Y";
          unit           = "pixel";
          ocomment       = "Geometric center (FITS axis 2).";
          ccomment       = ocomment;
          otype          = GAL_TYPE_FLOAT32;
          ctype          = GAL_TYPE_FLOAT32;
          disp_fmt       = GAL_TABLE_DISPLAY_FMT_FLOAT;
          disp_width     = 10;
          disp_precision = 3;
          oiflag[ OCOL_GY     ] = ciflag[ CCOL_GY     ] = 1;
          oiflag[ OCOL_NUMALL ] = ciflag[ CCOL_NUMALL ] = 1;
          break;

        case UI_KEY_GEOZ:
          name           = "GEO_Z";
          unit           = "pixel";
          ocomment       = "Geometric center (FITS axis 3).";
          ccomment       = ocomment;
          otype          = GAL_TYPE_FLOAT32;
          ctype          = GAL_TYPE_FLOAT32;
          disp_fmt       = GAL_TABLE_DISPLAY_FMT_FLOAT;
          disp_width     = 10;
          disp_precision = 3;
          oiflag[ OCOL_GZ ] = 1;
          ciflag[ CCOL_GZ ] = 1;
          break;

        case UI_KEY_CLUMPSX:
          name           = "CLUMPS_X";
          unit           = "pixel";
          ocomment       = "Flux weighted center of clumps (FITS axis 1).";
          ccomment       = NULL;
          otype          = GAL_TYPE_FLOAT32;
          ctype          = GAL_TYPE_INVALID;
          disp_fmt       = GAL_TABLE_DISPLAY_FMT_FLOAT;
          disp_width     = 10;
          disp_precision = 3;
          oiflag[ OCOL_C_VX     ] = 1;
          oiflag[ OCOL_C_GX     ] = 1;
          oiflag[ OCOL_C_SUMWHT ] = 1;
          oiflag[ OCOL_C_NUMWHT ] = 1;
          break;

        case UI_KEY_CLUMPSY:
          name           = "CLUMPS_Y";
          unit           = "pixel";
          ocomment       = "Flux weighted center of clumps (FITS axis 2).";
          ccomment       = NULL;
          otype          = GAL_TYPE_FLOAT32;
          ctype          = GAL_TYPE_INVALID;
          disp_fmt       = GAL_TABLE_DISPLAY_FMT_FLOAT;
          disp_width     = 10;
          disp_precision = 3;
          oiflag[ OCOL_C_VY     ] = 1;
          oiflag[ OCOL_C_GY     ] = 1;
          oiflag[ OCOL_C_SUMWHT ] = 1;
          oiflag[ OCOL_C_NUMWHT ] = 1;
          break;

        case UI_KEY_CLUMPSZ:
          name           = "CLUMPS_Z";
          unit           = "pixel";
          ocomment       = "Flux weighted center of clumps (FITS axis 3).";
          ccomment       = NULL;
          otype          = GAL_TYPE_FLOAT32;
          ctype          = GAL_TYPE_INVALID;
          disp_fmt       = GAL_TABLE_DISPLAY_FMT_FLOAT;
          disp_width     = 10;
          disp_precision = 3;
          oiflag[ OCOL_C_VZ ] = 1;
          break;

        case UI_KEY_CLUMPSGEOX:
          name           = "CLUMPS_GEO_X";
          unit           = "pixel";
          ocomment       = "Geometric center of clumps (FITS axis 1).";
          ccomment       = NULL;
          otype          = GAL_TYPE_FLOAT32;
          ctype          = GAL_TYPE_INVALID;
          disp_fmt       = GAL_TABLE_DISPLAY_FMT_FLOAT;
          disp_width     = 10;
          disp_precision = 3;
          oiflag[ OCOL_C_GX     ] = 1;
          oiflag[ OCOL_C_NUMALL ] = 1;
          break;

        case UI_KEY_CLUMPSGEOY:
          name           = "CLUMPS_GEO_Y";
          unit           = "pixel";
          ocomment       = "Geometric center of clumps (FITS axis 2).";
          ccomment       = NULL;
          otype          = GAL_TYPE_FLOAT32;
          ctype          = GAL_TYPE_INVALID;
          disp_fmt       = GAL_TABLE_DISPLAY_FMT_FLOAT;
          disp_width     = 10;
          disp_precision = 3;
          oiflag[ OCOL_C_GY     ] = 1;
          oiflag[ OCOL_C_NUMALL ] = 1;
          break;

        case UI_KEY_CLUMPSGEOZ:
          name           = "CLUMPS_GEO_Z";
          unit           = "pixel";
          ocomment       = "Geometric center of clumps (FITS axis 3).";
          ccomment       = NULL;
          otype          = GAL_TYPE_FLOAT32;
          ctype          = GAL_TYPE_INVALID;
          disp_fmt       = GAL_TABLE_DISPLAY_FMT_FLOAT;
          disp_width     = 10;
          disp_precision = 3;
          oiflag[ OCOL_C_GZ ] = 1;
          break;

        case UI_KEY_W1:
          name           = p->ctype[0];
          unit           = p->objects->wcs->cunit[0];
          ocomment       = "Flux weighted center (WCS axis 1).";
          ccomment       = ocomment;
          otype          = GAL_TYPE_FLOAT64;
          ctype          = GAL_TYPE_FLOAT64;
          disp_fmt       = GAL_TABLE_DISPLAY_FMT_FLOAT;
          disp_width     = 13;
          disp_precision = 7;
<<<<<<< HEAD
          oiflag[ OCOL_VX ] = 1;
          oiflag[ OCOL_VY ] = 1;
          oiflag[ OCOL_VZ ] = 1;
          oiflag[ CCOL_VX ] = 1;
          oiflag[ CCOL_VY ] = 1;
          oiflag[ CCOL_VZ ] = 1;
=======
>>>>>>> 1c6b5773
          columns_alloc_radec(p);
          oiflag[ OCOL_VX     ] = ciflag[ CCOL_VX     ] = 1;
          oiflag[ OCOL_GX     ] = ciflag[ CCOL_GX     ] = 1;
          oiflag[ OCOL_VY     ] = ciflag[ CCOL_VY     ] = 1;
          oiflag[ OCOL_GY     ] = ciflag[ CCOL_GY     ] = 1;
          oiflag[ OCOL_SUMWHT ] = ciflag[ CCOL_SUMWHT ] = 1;
          oiflag[ OCOL_NUMALL ] = ciflag[ CCOL_NUMALL ] = 1;
          break;

        case UI_KEY_W2:
          name           = p->ctype[1];
          unit           = p->objects->wcs->cunit[1];
          ocomment       = "Flux weighted center (WCS axis 2).";
          ccomment       = ocomment;
          otype          = GAL_TYPE_FLOAT64;
          ctype          = GAL_TYPE_FLOAT64;
          disp_fmt       = GAL_TABLE_DISPLAY_FMT_FLOAT;
          disp_width     = 13;
          disp_precision = 7;
<<<<<<< HEAD
          oiflag[ OCOL_VX ] = 1;
          oiflag[ OCOL_VY ] = 1;
          oiflag[ OCOL_VZ ] = 1;
          oiflag[ CCOL_VX ] = 1;
          oiflag[ CCOL_VY ] = 1;
          oiflag[ CCOL_VZ ] = 1;
          columns_alloc_radec(p);
          break;

        case UI_KEY_W3:
          name           = p->ctype[2];
          unit           = p->input->wcs->cunit[2];
          ocomment       = "Flux weighted center (WCS axis 3).";
          ccomment       = ocomment;
          otype          = GAL_TYPE_FLOAT64;
          ctype          = GAL_TYPE_FLOAT64;
          disp_fmt       = GAL_TABLE_DISPLAY_FMT_GENERAL;
          disp_width     = 13;
          disp_precision = 7;
          oiflag[ OCOL_VX ] = 1;
          oiflag[ OCOL_VY ] = 1;
          oiflag[ OCOL_VZ ] = 1;
          oiflag[ CCOL_VX ] = 1;
          oiflag[ CCOL_VY ] = 1;
          oiflag[ CCOL_VZ ] = 1;
=======
>>>>>>> 1c6b5773
          columns_alloc_radec(p);
          oiflag[ OCOL_VX     ] = ciflag[ CCOL_VX     ] = 1;
          oiflag[ OCOL_GX     ] = ciflag[ CCOL_GX     ] = 1;
          oiflag[ OCOL_VY     ] = ciflag[ CCOL_VY     ] = 1;
          oiflag[ OCOL_GY     ] = ciflag[ CCOL_GY     ] = 1;
          oiflag[ OCOL_SUMWHT ] = ciflag[ CCOL_SUMWHT ] = 1;
          oiflag[ OCOL_NUMALL ] = ciflag[ CCOL_NUMALL ] = 1;
          break;

        case UI_KEY_GEOW1:
          name           = gal_checkset_malloc_cat("GEO_", p->ctype[0]);
          unit           = p->objects->wcs->cunit[0];
          ocomment       = "Geometric center (WCS axis 1).";
          ccomment       = ocomment;
          otype          = GAL_TYPE_FLOAT64;
          ctype          = GAL_TYPE_FLOAT64;
          disp_fmt       = GAL_TABLE_DISPLAY_FMT_FLOAT;
          disp_width     = 13;
          disp_precision = 7;
<<<<<<< HEAD
          oiflag[ OCOL_GX ] = 1;
          oiflag[ OCOL_GY ] = 1;
          oiflag[ OCOL_GZ ] = 1;
          ciflag[ CCOL_GX ] = 1;
          ciflag[ CCOL_GY ] = 1;
          ciflag[ CCOL_GZ ] = 1;
=======
>>>>>>> 1c6b5773
          columns_alloc_georadec(p);
          oiflag[ OCOL_GX     ] = ciflag[ CCOL_GX     ] = 1;
          oiflag[ OCOL_GY     ] = ciflag[ CCOL_GY     ] = 1;
          oiflag[ OCOL_NUMALL ] = ciflag[ CCOL_NUMALL ] = 1;
          break;

        case UI_KEY_GEOW2:
          name           = gal_checkset_malloc_cat("GEO_", p->ctype[1]);
          unit           = p->objects->wcs->cunit[1];
          ocomment       = "Geometric center (WCS axis 2).";
          ccomment       = ocomment;
          otype          = GAL_TYPE_FLOAT64;
          ctype          = GAL_TYPE_FLOAT64;
          disp_fmt       = GAL_TABLE_DISPLAY_FMT_FLOAT;
          disp_width     = 13;
          disp_precision = 7;
<<<<<<< HEAD
          oiflag[ OCOL_GX ] = 1;
          oiflag[ OCOL_GY ] = 1;
          oiflag[ OCOL_GZ ] = 1;
          ciflag[ CCOL_GX ] = 1;
          ciflag[ CCOL_GY ] = 1;
          ciflag[ CCOL_GZ ] = 1;
          columns_alloc_georadec(p);
          break;

        case UI_KEY_GEOW3:
          name           = gal_checkset_malloc_cat("GEO_", p->ctype[2]);
          unit           = p->input->wcs->cunit[2];
          ocomment       = "Geometric center (WCS axis 3).";
          ccomment       = ocomment;
          otype          = GAL_TYPE_FLOAT64;
          ctype          = GAL_TYPE_FLOAT64;
          disp_fmt       = GAL_TABLE_DISPLAY_FMT_GENERAL;
          disp_width     = 13;
          disp_precision = 7;
          oiflag[ OCOL_GX ] = 1;
          oiflag[ OCOL_GY ] = 1;
          oiflag[ OCOL_GZ ] = 1;
          ciflag[ CCOL_GX ] = 1;
          ciflag[ CCOL_GY ] = 1;
          ciflag[ CCOL_GZ ] = 1;
=======
>>>>>>> 1c6b5773
          columns_alloc_georadec(p);
          oiflag[ OCOL_GX     ] = ciflag[ CCOL_GX     ] = 1;
          oiflag[ OCOL_GY     ] = ciflag[ CCOL_GY     ] = 1;
          oiflag[ OCOL_NUMALL ] = ciflag[ CCOL_NUMALL ] = 1;
          break;

        case UI_KEY_CLUMPSW1:
          name           = gal_checkset_malloc_cat("CLUMPS_", p->ctype[0]);
          unit           = p->objects->wcs->cunit[0];
          ocomment       = "Flux.wht center of all clumps (WCS axis 1).";
          ccomment       = NULL;
          otype          = GAL_TYPE_FLOAT64;
          ctype          = GAL_TYPE_INVALID;
          disp_fmt       = GAL_TABLE_DISPLAY_FMT_FLOAT;
          disp_width     = 13;
          disp_precision = 7;
<<<<<<< HEAD
          oiflag[ OCOL_C_VX ] = 1;
          oiflag[ OCOL_C_VY ] = 1;
          oiflag[ OCOL_C_VZ ] = 1;
=======
>>>>>>> 1c6b5773
          columns_alloc_clumpsradec(p);
          oiflag[ OCOL_C_VX     ] = 1;
          oiflag[ OCOL_C_VY     ] = 1;
          oiflag[ OCOL_C_GX     ] = 1;
          oiflag[ OCOL_C_GY     ] = 1;
          oiflag[ OCOL_C_SUMWHT ] = 1;
          oiflag[ OCOL_C_NUMALL ] = 1;
          break;

        case UI_KEY_CLUMPSW2:
          name           = gal_checkset_malloc_cat("CLUMPS_", p->ctype[1]);
          unit           = p->objects->wcs->cunit[1];
          ocomment       = "Flux.wht center of all clumps (WCS axis 2).";
          ccomment       = NULL;
          otype          = GAL_TYPE_FLOAT64;
          ctype          = GAL_TYPE_INVALID;
          disp_fmt       = GAL_TABLE_DISPLAY_FMT_FLOAT;
          disp_width     = 15;
          disp_precision = 7;
<<<<<<< HEAD
          oiflag[ OCOL_C_VX ] = 1;
          oiflag[ OCOL_C_VY ] = 1;
          oiflag[ OCOL_C_VZ ] = 1;
          columns_alloc_clumpsradec(p);
          break;

        case UI_KEY_CLUMPSW3:
          name           = gal_checkset_malloc_cat("CLUMPS_", p->ctype[2]);
          unit           = p->input->wcs->cunit[2];
          ocomment       = "Flux.wht center of all clumps (WCS axis 3).";
          ccomment       = NULL;
          otype          = GAL_TYPE_FLOAT64;
          ctype          = GAL_TYPE_INVALID;
          disp_fmt       = GAL_TABLE_DISPLAY_FMT_GENERAL;
          disp_width     = 15;
          disp_precision = 7;
          oiflag[ OCOL_C_VX ] = 1;
          oiflag[ OCOL_C_VY ] = 1;
          oiflag[ OCOL_C_VZ ] = 1;
=======
>>>>>>> 1c6b5773
          columns_alloc_clumpsradec(p);
          oiflag[ OCOL_C_VX     ] = 1;
          oiflag[ OCOL_C_VY     ] = 1;
          oiflag[ OCOL_C_GX     ] = 1;
          oiflag[ OCOL_C_GY     ] = 1;
          oiflag[ OCOL_C_SUMWHT ] = 1;
          oiflag[ OCOL_C_NUMALL ] = 1;
          break;

        case UI_KEY_CLUMPSGEOW1:
          name           = gal_checkset_malloc_cat("CLUMPS_GEO", p->ctype[0]);
          unit           = p->objects->wcs->cunit[0];
          ocomment       = "Geometric center of all clumps (WCS axis 1).";
          ccomment       = NULL;
          otype          = GAL_TYPE_FLOAT64;
          ctype          = GAL_TYPE_INVALID;
          disp_fmt       = GAL_TABLE_DISPLAY_FMT_FLOAT;
          disp_width     = 13;
          disp_precision = 7;
<<<<<<< HEAD
          oiflag[ OCOL_C_GX ] = 1;
          oiflag[ OCOL_C_GY ] = 1;
          oiflag[ OCOL_C_GZ ] = 1;
=======
>>>>>>> 1c6b5773
          columns_alloc_clumpsgeoradec(p);
          oiflag[ OCOL_C_GX     ] = 1;
          oiflag[ OCOL_C_GY     ] = 1;
          oiflag[ OCOL_C_NUMALL ] = 1;
          break;

        case UI_KEY_CLUMPSGEOW2:
          name           = gal_checkset_malloc_cat("CLUMPS_GEO", p->ctype[1]);
          unit           = p->objects->wcs->cunit[1];
          ocomment       = "Geometric center of all clumps (WCS axis 2).";
          ccomment       = NULL;
          otype          = GAL_TYPE_FLOAT64;
          ctype          = GAL_TYPE_INVALID;
          disp_fmt       = GAL_TABLE_DISPLAY_FMT_FLOAT;
          disp_width     = 13;
          disp_precision = 7;
<<<<<<< HEAD
          oiflag[ OCOL_C_GX ] = 1;
          oiflag[ OCOL_C_GY ] = 1;
          oiflag[ OCOL_C_GZ ] = 1;
          columns_alloc_clumpsgeoradec(p);
          break;

        case UI_KEY_CLUMPSGEOW3:
          name           = gal_checkset_malloc_cat("CLUMPS_GEO", p->ctype[2]);
          unit           = p->input->wcs->cunit[2];
          ocomment       = "Geometric center of all clumps (WCS axis 3).";
          ccomment       = NULL;
          otype          = GAL_TYPE_FLOAT64;
          ctype          = GAL_TYPE_INVALID;
          disp_fmt       = GAL_TABLE_DISPLAY_FMT_GENERAL;
          disp_width     = 13;
          disp_precision = 7;
          oiflag[ OCOL_C_GX ] = 1;
          oiflag[ OCOL_C_GY ] = 1;
          oiflag[ OCOL_C_GZ ] = 1;
=======
>>>>>>> 1c6b5773
          columns_alloc_clumpsgeoradec(p);
          oiflag[ OCOL_C_GX     ] = 1;
          oiflag[ OCOL_C_GY     ] = 1;
          oiflag[ OCOL_C_NUMALL ] = 1;
          break;

        case UI_KEY_BRIGHTNESS:
          name           = "BRIGHTNESS";
          unit           = MKCATALOG_NO_UNIT;
          ocomment       = "Brightness (sum of sky subtracted values).";
          ccomment       = "Brightness (sum of pixels subtracted by rivers).";
          otype          = GAL_TYPE_FLOAT32;
          ctype          = GAL_TYPE_FLOAT32;
          disp_fmt       = GAL_TABLE_DISPLAY_FMT_GENERAL;
          disp_width     = 10;
          disp_precision = 5;
          oiflag[ OCOL_NUM     ] = ciflag[ CCOL_NUM     ] = 1;
          oiflag[ OCOL_SUM     ] = ciflag[ CCOL_SUM     ] = 1;
                                   ciflag[ CCOL_RIV_NUM ] = 1;
                                   ciflag[ CCOL_RIV_SUM ] = 1;
          break;

        case UI_KEY_BRIGHTNESSERR:
          name           = "BRIGHTNESS_ERROR";
          unit           = MKCATALOG_NO_UNIT;
          ocomment       = "Error (1-sigma) in measuring brightness.";
          ccomment       = ocomment;
          otype          = GAL_TYPE_FLOAT32;
          ctype          = GAL_TYPE_FLOAT32;
          disp_fmt       = GAL_TABLE_DISPLAY_FMT_GENERAL;
          disp_width     = 10;
          disp_precision = 5;
          oiflag[ OCOL_NUM     ] = ciflag[ CCOL_NUM         ] = 1;
          oiflag[ OCOL_SUM_VAR ] = ciflag[ CCOL_SUM_VAR     ] = 1;
                                   ciflag[ CCOL_RIV_NUM     ] = 1;
                                   ciflag[ CCOL_RIV_SUM_VAR ] = 1;
          break;

        case UI_KEY_CLUMPSBRIGHTNESS:
          name           = "CLUMPS_BRIGHTNESS";
          unit           = MKCATALOG_NO_UNIT;
          ocomment       = "Brightness (sum of pixel values) in clumps.";
          ccomment       = NULL;
          otype          = GAL_TYPE_FLOAT32;
          ctype          = GAL_TYPE_INVALID;
          disp_fmt       = GAL_TABLE_DISPLAY_FMT_GENERAL;
          disp_width     = 10;
          disp_precision = 5;
          oiflag[ OCOL_C_NUM ] = 1;
          oiflag[ OCOL_C_SUM ] = 1;
          break;

        case UI_KEY_NORIVERBRIGHTNESS:
          name           = "NO_RIVER_BRIGHTNESS";
          unit           = MKCATALOG_NO_UNIT;
          ocomment       = NULL;
          ccomment       = "Brightness (sum of sky subtracted values).";
          otype          = GAL_TYPE_INVALID;
          ctype          = GAL_TYPE_FLOAT32;
          disp_fmt       = GAL_TABLE_DISPLAY_FMT_GENERAL;
          disp_width     = 10;
          disp_precision = 5;
          ciflag[ CCOL_NUM ] = 1;
          ciflag[ CCOL_SUM ] = 1;
          break;

        case UI_KEY_MEAN:
          name           = "MEAN";
          unit           = MKCATALOG_NO_UNIT;
          ocomment       = "Mean of sky subtracted values.";
          ccomment       = "Mean of pixels subtracted by rivers.";
          otype          = GAL_TYPE_FLOAT32;
          ctype          = GAL_TYPE_FLOAT32;
          disp_fmt       = GAL_TABLE_DISPLAY_FMT_GENERAL;
          disp_width     = 10;
          disp_precision = 5;
          oiflag[ OCOL_NUM     ] = ciflag[ CCOL_NUM     ] = 1;
          oiflag[ OCOL_SUM     ] = ciflag[ CCOL_SUM     ] = 1;
                                   ciflag[ CCOL_RIV_NUM ] = 1;
                                   ciflag[ CCOL_RIV_SUM ] = 1;
          break;

        case UI_KEY_MEDIAN:
          name           = "MEDIAN";
          unit           = MKCATALOG_NO_UNIT;
          ocomment       = "Median of sky subtracted values.";
          ccomment       = "Median of pixels subtracted by rivers.";
          otype          = GAL_TYPE_FLOAT32;
          ctype          = GAL_TYPE_FLOAT32;
          disp_fmt       = GAL_TABLE_DISPLAY_FMT_GENERAL;
          disp_width     = 10;
          disp_precision = 5;
          oiflag[ OCOL_NUM     ] = ciflag[ CCOL_NUM     ] = 1;
          oiflag[ OCOL_MEDIAN  ] = ciflag[ CCOL_MEDIAN  ] = 1;
                                   ciflag[ CCOL_RIV_NUM ] = 1;
                                   ciflag[ CCOL_RIV_SUM ] = 1;
          break;

        case UI_KEY_MAGNITUDE:
          name           = "MAGNITUDE";
          unit           = "log";
          ocomment       = "Magnitude.";
          ccomment       = ocomment;
          otype          = GAL_TYPE_FLOAT32;
          ctype          = GAL_TYPE_FLOAT32;
          disp_fmt       = GAL_TABLE_DISPLAY_FMT_FLOAT;
          disp_width     = 8;
          disp_precision = 3;
          p->hasmag      = 1;
          oiflag[ OCOL_NUM     ] = ciflag[ CCOL_NUM     ] = 1;
          oiflag[ OCOL_SUM     ] = ciflag[ CCOL_SUM     ] = 1;
                                   ciflag[ CCOL_SUM     ] = 1;
                                   ciflag[ CCOL_RIV_NUM ] = 1;
                                   ciflag[ CCOL_RIV_SUM ] = 1;
                                   ciflag[ CCOL_RIV_NUM ] = 1;
          break;

        case UI_KEY_MAGNITUDEERR:
          name           = "MAGNITUDE_ERROR";
          unit           = "log";
          ocomment       = "Error in measuring magnitude.";
          ccomment       = ocomment;
          otype          = GAL_TYPE_FLOAT32;
          ctype          = GAL_TYPE_FLOAT32;
          disp_fmt       = GAL_TABLE_DISPLAY_FMT_FLOAT;
          disp_width     = 8;
          disp_precision = 3;
          oiflag[ OCOL_SUM         ] = ciflag[ CCOL_SUM         ] = 1;
          oiflag[ OCOL_SUM_VAR     ] = ciflag[ CCOL_SUM_VAR     ] = 1;
                                       ciflag[ CCOL_RIV_SUM     ] = 1;
                                       ciflag[ CCOL_RIV_SUM_VAR ] = 1;
          break;

        case UI_KEY_CLUMPSMAGNITUDE:
          name           = "CLUMPS_MAGNITUDE";
          unit           = "log";
          ocomment       = "Magnitude in all clumps.";
          ccomment       = NULL;
          otype          = GAL_TYPE_FLOAT32;
          ctype          = GAL_TYPE_INVALID;
          disp_fmt       = GAL_TABLE_DISPLAY_FMT_FLOAT;
          disp_width     = 8;
          disp_precision = 3;
          p->hasmag      = 1;
          oiflag[ OCOL_SUM         ] = ciflag[ CCOL_SUM         ] = 1;
          oiflag[ OCOL_SUM_VAR     ] = ciflag[ CCOL_SUM_VAR     ] = 1;
                                       ciflag[ CCOL_RIV_NUM     ] = 1;
                                       ciflag[ CCOL_RIV_SUM     ] = 1;
                                       ciflag[ CCOL_RIV_SUM_VAR ] = 1;
          break;

        case UI_KEY_UPPERLIMIT:
          name           = "UPPERLIMIT";
          unit           = MKCATALOG_NO_UNIT;
          ocomment       = "Upper limit value (random positionings).";
          ccomment       = ocomment;
          otype          = GAL_TYPE_FLOAT32;
          ctype          = GAL_TYPE_FLOAT32;
          disp_fmt       = GAL_TABLE_DISPLAY_FMT_GENERAL;
          disp_width     = 10;
          disp_precision = 5;
          p->upperlimit  = 1;
          oiflag[ OCOL_UPPERLIMIT_B ] = ciflag[ CCOL_UPPERLIMIT_B ] = 1;

          break;

        case UI_KEY_UPPERLIMITMAG:
          name           = "UPPERLIMIT_MAG";
          unit           = "log";
          ocomment       = "Upper limit magnitude (random positionings).";
          ccomment       = ocomment;
          otype          = GAL_TYPE_FLOAT32;
          ctype          = GAL_TYPE_FLOAT32;
          disp_fmt       = GAL_TABLE_DISPLAY_FMT_FLOAT;
          disp_width     = 8;
          disp_precision = 3;
          p->hasmag      = 1;
          p->upperlimit  = 1;
          oiflag[ OCOL_UPPERLIMIT_B ] = ciflag[ CCOL_UPPERLIMIT_B ] = 1;
          break;

        case UI_KEY_UPPERLIMITONESIGMA:
          name           = "UPPERLIMIT_ONE_SIGMA";
          unit           = MKCATALOG_NO_UNIT;
          ocomment       = "One sigma value of all random measurements.";
          ccomment       = ocomment;
          otype          = GAL_TYPE_FLOAT32;
          ctype          = GAL_TYPE_FLOAT32;
          disp_fmt       = GAL_TABLE_DISPLAY_FMT_GENERAL;
          disp_width     = 10;
          disp_precision = 5;
          p->upperlimit  = 1;
          oiflag[ OCOL_UPPERLIMIT_S ] = ciflag[ CCOL_UPPERLIMIT_S ] = 1;
          break;

        case UI_KEY_UPPERLIMITSIGMA:
          name           = "UPPERLIMIT_SIGMA";
          unit           = "frac";
          ocomment       = "Place in upperlimit distribution (sigma "
                           "multiple).";
          ccomment       = ocomment;
          otype          = GAL_TYPE_FLOAT32;
          ctype          = GAL_TYPE_FLOAT32;
          disp_fmt       = GAL_TABLE_DISPLAY_FMT_GENERAL;
          disp_width     = 10;
          disp_precision = 5;
          p->upperlimit  = 1;
          oiflag[ OCOL_NUM          ] = ciflag[ CCOL_NUM          ] = 1;
          oiflag[ OCOL_SUM          ] = ciflag[ CCOL_SUM          ] = 1;
          oiflag[ OCOL_UPPERLIMIT_S ] = ciflag[ CCOL_UPPERLIMIT_S ] = 1;
                                        ciflag[ CCOL_RIV_NUM      ] = 1;
                                        ciflag[ CCOL_RIV_SUM      ] = 1;
          break;

        case UI_KEY_UPPERLIMITQUANTILE:
          name           = "UPPERLIMIT_QUANTILE";
          unit           = "quantile";
          ocomment       = "Quantile of brightness in random distribution.";
          ccomment       = ocomment;
          otype          = GAL_TYPE_FLOAT32;
          ctype          = GAL_TYPE_FLOAT32;
          disp_fmt       = GAL_TABLE_DISPLAY_FMT_GENERAL;
          disp_width     = 10;
          disp_precision = 5;
          p->upperlimit  = 1;
          oiflag[ OCOL_UPPERLIMIT_Q ] = ciflag[ CCOL_UPPERLIMIT_Q ] = 1;
          break;

        case UI_KEY_UPPERLIMITSKEW:
          name           = "UPPERLIMIT_SKEW";
          unit           = "frac";
          ocomment       = "(Mean-Median)/STD of random distribution.";
          ccomment       = ocomment;
          otype          = GAL_TYPE_FLOAT32;
          ctype          = GAL_TYPE_FLOAT32;
          disp_fmt       = GAL_TABLE_DISPLAY_FMT_FLOAT;
          disp_width     = 8;
          disp_precision = 3;
          p->upperlimit  = 1;
          oiflag[ OCOL_UPPERLIMIT_SKEW ] = oiflag[ CCOL_UPPERLIMIT_SKEW ] = 1;
          break;

        case UI_KEY_RIVERAVE:
          name           = "RIVER_AVE";
          unit           = MKCATALOG_NO_UNIT;
          ocomment       = NULL;
          ccomment       = "Average river value surrounding this clump.";
          otype          = GAL_TYPE_INVALID;
          ctype          = GAL_TYPE_FLOAT32;
          disp_fmt       = GAL_TABLE_DISPLAY_FMT_GENERAL;
          disp_width     = 10;
          disp_precision = 5;
          ciflag[ CCOL_RIV_NUM ] = ciflag[ CCOL_RIV_SUM ] = 1;
          break;

        case UI_KEY_RIVERNUM:
          name           = "RIVER_NUM";
          unit           = "counter";
          ocomment       = NULL;
          ccomment       = "Number of river pixels around this clump.";
          otype          = GAL_TYPE_INVALID;
          ctype          = GAL_TYPE_INT32;
          disp_fmt       = 0;
          disp_width     = 5;
          disp_precision = 0;
          ciflag[ CCOL_RIV_NUM ] = 1;
          break;

        case UI_KEY_SN:
          name           = "SN";
          unit           = "ratio";
          ocomment       = "Signal to noise ratio.";
          ccomment       = ocomment;
          otype          = GAL_TYPE_FLOAT32;
          ctype          = GAL_TYPE_FLOAT32;
          disp_fmt       = GAL_TABLE_DISPLAY_FMT_FLOAT;
          disp_width     = 10;
          disp_precision = 3;
          oiflag[ OCOL_SUM         ] = ciflag[ CCOL_SUM         ] = 1;
          oiflag[ OCOL_SUM_VAR     ] = ciflag[ CCOL_SUM_VAR     ] = 1;
                                       ciflag[ CCOL_RIV_NUM     ] = 1;
                                       ciflag[ CCOL_RIV_SUM     ] = 1;
                                       ciflag[ CCOL_RIV_SUM_VAR ] = 1;
          break;

        case UI_KEY_SKY:
          name           = "SKY";
          unit           = MKCATALOG_NO_UNIT;
          ocomment       = "Average input sky value.";
          ccomment       = ocomment;
          otype          = GAL_TYPE_FLOAT32;
          ctype          = GAL_TYPE_FLOAT32;
          disp_fmt       = GAL_TABLE_DISPLAY_FMT_GENERAL;
          disp_width     = 10;
          disp_precision = 4;
          oiflag[ OCOL_NUM    ] = ciflag[ CCOL_NUM    ] = 1;
          oiflag[ OCOL_SUMSKY ] = ciflag[ CCOL_SUMSKY ] = 1;
          break;

        case UI_KEY_STD:
          name           = "STD";
          unit           = MKCATALOG_NO_UNIT;
          ocomment       = "Average of input standard deviation.";
          ccomment       = ocomment;
          otype          = GAL_TYPE_FLOAT32;
          ctype          = GAL_TYPE_FLOAT32;
          disp_fmt       = GAL_TABLE_DISPLAY_FMT_GENERAL;
          disp_width     = 10;
          disp_precision = 4;
          oiflag[ OCOL_NUM    ] = ciflag[ CCOL_NUM    ] = 1;
          oiflag[ OCOL_SUMSTD ] = ciflag[ CCOL_SUMSTD ] = 1;
          break;

        case UI_KEY_SEMIMAJOR:
          name           = "SEMI_MAJOR";
          unit           = "pixel";
          ocomment       = "Flux weighted semi-major axis.";
          ccomment       = ocomment;
          otype          = GAL_TYPE_FLOAT32;
          ctype          = GAL_TYPE_FLOAT32;
          disp_fmt       = GAL_TABLE_DISPLAY_FMT_FLOAT;
          disp_width     = 10;
          disp_precision = 3;
          oiflag[ OCOL_SUMWHT ] = ciflag[ CCOL_SUMWHT ] = 1;
          oiflag[ OCOL_VX     ] = ciflag[ CCOL_VX     ] = 1;
          oiflag[ OCOL_VY     ] = ciflag[ CCOL_VY     ] = 1;
          oiflag[ OCOL_VXX    ] = ciflag[ CCOL_VXX    ] = 1;
          oiflag[ OCOL_VYY    ] = ciflag[ CCOL_VYY    ] = 1;
          oiflag[ OCOL_VXY    ] = ciflag[ CCOL_VXY    ] = 1;
          oiflag[ OCOL_NUMALL ] = ciflag[ CCOL_NUMALL ] = 1;
          oiflag[ OCOL_GX     ] = ciflag[ CCOL_GX     ] = 1;
          oiflag[ OCOL_GY     ] = ciflag[ CCOL_GY     ] = 1;
          oiflag[ OCOL_GXX    ] = ciflag[ CCOL_GXX    ] = 1;
          oiflag[ OCOL_GYY    ] = ciflag[ CCOL_GYY    ] = 1;
          oiflag[ OCOL_GXY    ] = ciflag[ CCOL_GXY    ] = 1;
          break;

        case UI_KEY_SEMIMINOR:
          name           = "SEMI_MINOR";
          unit           = "pixel";
          ocomment       = "Flux weighted semi-minor axis.";
          ccomment       = ocomment;
          otype          = GAL_TYPE_FLOAT32;
          ctype          = GAL_TYPE_FLOAT32;
          disp_fmt       = GAL_TABLE_DISPLAY_FMT_FLOAT;
          disp_width     = 10;
          disp_precision = 3;
          oiflag[ OCOL_SUMWHT ] = ciflag[ CCOL_SUMWHT ] = 1;
          oiflag[ OCOL_VX     ] = ciflag[ CCOL_VX     ] = 1;
          oiflag[ OCOL_VY     ] = ciflag[ CCOL_VY     ] = 1;
          oiflag[ OCOL_VXX    ] = ciflag[ CCOL_VXX    ] = 1;
          oiflag[ OCOL_VYY    ] = ciflag[ CCOL_VYY    ] = 1;
          oiflag[ OCOL_VXY    ] = ciflag[ CCOL_VXY    ] = 1;
          oiflag[ OCOL_NUMALL ] = ciflag[ CCOL_NUMALL ] = 1;
          oiflag[ OCOL_GX     ] = ciflag[ CCOL_GX     ] = 1;
          oiflag[ OCOL_GY     ] = ciflag[ CCOL_GY     ] = 1;
          oiflag[ OCOL_GXX    ] = ciflag[ CCOL_GXX    ] = 1;
          oiflag[ OCOL_GYY    ] = ciflag[ CCOL_GYY    ] = 1;
          oiflag[ OCOL_GXY    ] = ciflag[ CCOL_GXY    ] = 1;
          break;

        case UI_KEY_AXISRATIO:
          name           = "AXIS_RATIO";
          unit           = "ratio";
          ocomment       = "Flux weighted axis ratio (minor/major).";
          ccomment       = ocomment;
          otype          = GAL_TYPE_FLOAT32;
          ctype          = GAL_TYPE_FLOAT32;
          disp_fmt       = GAL_TABLE_DISPLAY_FMT_FLOAT;
          disp_width     = 7;
          disp_precision = 3;
          oiflag[ OCOL_SUMWHT ] = ciflag[ CCOL_SUMWHT ] = 1;
          oiflag[ OCOL_VX     ] = ciflag[ CCOL_VX     ] = 1;
          oiflag[ OCOL_VY     ] = ciflag[ CCOL_VY     ] = 1;
          oiflag[ OCOL_VXX    ] = ciflag[ CCOL_VXX    ] = 1;
          oiflag[ OCOL_VYY    ] = ciflag[ CCOL_VYY    ] = 1;
          oiflag[ OCOL_VXY    ] = ciflag[ CCOL_VXY    ] = 1;
          oiflag[ OCOL_NUMALL ] = ciflag[ CCOL_NUMALL ] = 1;
          oiflag[ OCOL_GX     ] = ciflag[ CCOL_GX     ] = 1;
          oiflag[ OCOL_GY     ] = ciflag[ CCOL_GY     ] = 1;
          oiflag[ OCOL_GXX    ] = ciflag[ CCOL_GXX    ] = 1;
          oiflag[ OCOL_GYY    ] = ciflag[ CCOL_GYY    ] = 1;
          oiflag[ OCOL_GXY    ] = ciflag[ CCOL_GXY    ] = 1;
          break;

        case UI_KEY_POSITIONANGLE:
          name           = "POSITION_ANGLE";
          unit           = "degrees";
          ocomment       = "Position angle.";
          ccomment       = ocomment;
          otype          = GAL_TYPE_FLOAT32;
          ctype          = GAL_TYPE_FLOAT32;
          disp_fmt       = GAL_TABLE_DISPLAY_FMT_FLOAT;
          disp_width     = 10;
          disp_precision = 3;
          oiflag[ OCOL_SUMWHT ] = ciflag[ CCOL_SUMWHT ] = 1;
          oiflag[ OCOL_VX     ] = ciflag[ CCOL_VX     ] = 1;
          oiflag[ OCOL_VY     ] = ciflag[ CCOL_VY     ] = 1;
          oiflag[ OCOL_VXX    ] = ciflag[ CCOL_VXX    ] = 1;
          oiflag[ OCOL_VYY    ] = ciflag[ CCOL_VYY    ] = 1;
          oiflag[ OCOL_VXY    ] = ciflag[ CCOL_VXY    ] = 1;
          oiflag[ OCOL_NUMALL ] = ciflag[ CCOL_NUMALL ] = 1;
          oiflag[ OCOL_GX     ] = ciflag[ CCOL_GX     ] = 1;
          oiflag[ OCOL_GY     ] = ciflag[ CCOL_GY     ] = 1;
          oiflag[ OCOL_GXX    ] = ciflag[ CCOL_GXX    ] = 1;
          oiflag[ OCOL_GYY    ] = ciflag[ CCOL_GYY    ] = 1;
          oiflag[ OCOL_GXY    ] = ciflag[ CCOL_GXY    ] = 1;
          break;

        case UI_KEY_GEOSEMIMAJOR:
          name           = "GEO_SEMI_MAJOR";
          unit           = "pixel";
          ocomment       = "Geometric semi-major axis.";
          ccomment       = ocomment;
          otype          = GAL_TYPE_FLOAT32;
          ctype          = GAL_TYPE_FLOAT32;
          disp_fmt       = GAL_TABLE_DISPLAY_FMT_FLOAT;
          disp_width     = 10;
          disp_precision = 3;
          oiflag[ OCOL_NUMALL ] = ciflag[ CCOL_NUMALL ] = 1;
          oiflag[ OCOL_GX     ] = ciflag[ CCOL_GX     ] = 1;
          oiflag[ OCOL_GY     ] = ciflag[ CCOL_GY     ] = 1;
          oiflag[ OCOL_GXX    ] = ciflag[ CCOL_GXX    ] = 1;
          oiflag[ OCOL_GYY    ] = ciflag[ CCOL_GYY    ] = 1;
          oiflag[ OCOL_GXY    ] = ciflag[ CCOL_GXY    ] = 1;
          break;

        case UI_KEY_GEOSEMIMINOR:
          name           = "GEO_SEMI_MINOR";
          unit           = "pixel";
          ocomment       = "Geometric semi-minor axis.";
          ccomment       = ocomment;
          otype          = GAL_TYPE_FLOAT32;
          ctype          = GAL_TYPE_FLOAT32;
          disp_fmt       = GAL_TABLE_DISPLAY_FMT_FLOAT;
          disp_width     = 10;
          disp_precision = 3;
          oiflag[ OCOL_NUMALL ] = ciflag[ CCOL_NUMALL ] = 1;
          oiflag[ OCOL_GX     ] = ciflag[ CCOL_GX     ] = 1;
          oiflag[ OCOL_GY     ] = ciflag[ CCOL_GY     ] = 1;
          oiflag[ OCOL_GXX    ] = ciflag[ CCOL_GXX    ] = 1;
          oiflag[ OCOL_GYY    ] = ciflag[ CCOL_GYY    ] = 1;
          oiflag[ OCOL_GXY    ] = ciflag[ CCOL_GXY    ] = 1;
          break;

        case UI_KEY_GEOAXISRATIO:
          name           = "GEO_AXIS_RATIO";
          unit           = "ratio";
          ocomment       = "Geometric axis ratio (minor/major).";
          ccomment       = ocomment;
          otype          = GAL_TYPE_FLOAT32;
          ctype          = GAL_TYPE_FLOAT32;
          disp_fmt       = GAL_TABLE_DISPLAY_FMT_FLOAT;
          disp_width     = 7;
          disp_precision = 3;
          oiflag[ OCOL_NUMALL ] = ciflag[ CCOL_NUMALL ] = 1;
          oiflag[ OCOL_GX     ] = ciflag[ CCOL_GX     ] = 1;
          oiflag[ OCOL_GY     ] = ciflag[ CCOL_GY     ] = 1;
          oiflag[ OCOL_GXX    ] = ciflag[ CCOL_GXX    ] = 1;
          oiflag[ OCOL_GYY    ] = ciflag[ CCOL_GYY    ] = 1;
          oiflag[ OCOL_GXY    ] = ciflag[ CCOL_GXY    ] = 1;
          break;

        case UI_KEY_GEOPOSITIONANGLE:
          name           = "GEO_POSITION_ANGLE";
          unit           = "degrees";
          ocomment       = "Geometric Position angle.";
          ccomment       = ocomment;
          otype          = GAL_TYPE_FLOAT32;
          ctype          = GAL_TYPE_FLOAT32;
          disp_fmt       = GAL_TABLE_DISPLAY_FMT_FLOAT;
          disp_width     = 10;
          disp_precision = 3;
          oiflag[ OCOL_NUMALL ] = ciflag[ CCOL_NUMALL ] = 1;
          oiflag[ OCOL_GX     ] = ciflag[ CCOL_GX     ] = 1;
          oiflag[ OCOL_GY     ] = ciflag[ CCOL_GY     ] = 1;
          oiflag[ OCOL_GXX    ] = ciflag[ CCOL_GXX    ] = 1;
          oiflag[ OCOL_GYY    ] = ciflag[ CCOL_GYY    ] = 1;
          oiflag[ OCOL_GXY    ] = ciflag[ CCOL_GXY    ] = 1;
          break;

        default:
          error(EXIT_FAILURE, 0, "%s: a bug! please contact us at %s to fix "
                "the problem. The code %d is not an internally recognized "
                "column code", __func__, PACKAGE_BUGREPORT, colcode->v);
        }


      /* If this is an objects column, add it to the list of columns. We
         will be using the `status' element to keep the MakeCatalog code
         for the columns. */
      if(otype!=GAL_TYPE_INVALID)
        {
          gal_list_data_add_alloc(&p->objectcols, NULL, otype, 1,
                                  &p->numobjects, NULL, 0, p->cp.minmapsize,
                                  name, unit, ocomment);
          p->objectcols->status         = colcode->v;
          p->objectcols->disp_fmt       = disp_fmt;
          p->objectcols->disp_width     = disp_width;
          p->objectcols->disp_precision = disp_precision;
        }


      /* Similar to the objects column above but for clumps, but since the
         clumps image is optional, we need a further check before actually
         allocating the column. */
      if(ctype!=GAL_TYPE_INVALID)
        {
          /* If a clumps labeled image, add this column for the output. */
          if(p->clumps)
            {
              gal_list_data_add_alloc(&p->clumpcols, NULL, ctype, 1,
                                      &p->numclumps, NULL, 0,
                                      p->cp.minmapsize, name, unit, ccomment);
              p->clumpcols->status         = colcode->v;
              p->clumpcols->disp_fmt       = disp_fmt;
              p->clumpcols->disp_width     = disp_width;
              p->clumpcols->disp_precision = disp_precision;
            }


          /* If this is a clumps-only column and no clumps image was
             given. Add the column to the list of similar columns to inform
             the user.

             We'll just ignore the clump-specific ID-related columns,
             because the `--ids' (generic for both objects and clumps) is a
             simple generic solution for identifiers. Also, ultimately,
             they aren't measurements. */
          else if( otype==GAL_TYPE_INVALID
                   && colcode->v!=UI_KEY_HOSTOBJID
                   && colcode->v!=UI_KEY_IDINHOSTOBJ )
            gal_list_str_add(&noclumpimg, name, 1);
        }
    }


  /* If the user has asked for clump-only columns, but no clumps catalog is
     to be created (the `--clumpscat' option was not given or there were no
     clumps in the specified image), then print an informative message that
     the columns in question will be ignored. */
  if(noclumpimg)
    {
      gal_list_str_reverse(&noclumpimg);
      fprintf(stderr, "WARNING: the following column(s) are unique to "
              "clumps (not objects), but the `--clumpscat' option has not "
              "been called, or there were no clumps in the clumps labeled "
              "image. Hence, these columns will be ignored in the "
              "output.\n\n");
      for(strtmp=noclumpimg; strtmp!=NULL; strtmp=strtmp->next)
        fprintf(stderr, "\t%s\n", strtmp->v);
      gal_list_str_free(noclumpimg, 1);
      fprintf(stderr, "\n-------\n");
    }


  /* Free the general columns information because it is no longe needed,
     we'll set it back to NULL afterwards so it is not mistakenly used. */
  gal_list_i32_free(p->columnids);
  p->columnids=NULL;
}




















/******************************************************************/
/**********            Column calculation           ***************/
/******************************************************************/
#define MKC_RATIO(TOP,BOT) ( (BOT)!=0.0f ? (TOP)/(BOT) : NAN )
#define MKC_MAG(B)         ( ((B)>0) ? -2.5f * log10(B) + p->zeropoint : NAN )





/* Calculate the error in brightness. */
static double
columns_brightness_error(struct mkcatalogparams *p, double *row, int o0c1)
{
  double V = row[ o0c1 ? CCOL_SUM_VAR : OCOL_SUM_VAR ];
  double OV = (o0c1 && row[ CCOL_RIV_NUM ]) ? row[ CCOL_RIV_SUM_VAR ] : 0.0;
  return sqrt(V+OV);
}





/* Calculate the Signal to noise ratio for the object. */
static double
columns_sn(struct mkcatalogparams *p, double *row, int o0c1)
{
  double I = row[ o0c1 ? CCOL_SUM     : OCOL_SUM     ];

  /* When grown clumps are requested from NoiseChisel, some "clumps" will
     completely cover their objects and there will be no rivers. So if this
     is a clump, and the river area is 0, we should treat the S/N as a an
     object. */
  double O = (o0c1 && row[ CCOL_RIV_NUM ]) ? row[ CCOL_RIV_SUM ] : 0.0 ;

  /* Return the derived value. */
  return sqrt(1/p->cpscorr) * (I-O) / columns_brightness_error(p, row, o0c1);
}





/* Do the second order calculations, see "Measuring elliptical parameters"
   section of the book/manual for a thorough explanation of the
   derivation. */
static double
columns_second_order(struct mkcatalog_passparams *pp, double *row,
                     int key, int o0c1)
{
  double x=NAN, y=NAN, xx=NAN, yy=NAN, xy=NAN;
  double denom, kx=pp->shift[1], ky=pp->shift[0];

  /* Preparations. */
  switch(key)
    {
    /* Brightness weighted. */
    case UI_KEY_SEMIMAJOR:
    case UI_KEY_SEMIMINOR:
    case UI_KEY_POSITIONANGLE:

      /* Denominator (to be divided). */
      denom = row[ o0c1 ? CCOL_SUMWHT : OCOL_SUMWHT ];

      /* First order. */
      x  = MKC_RATIO( row[ o0c1 ? CCOL_VX : OCOL_VX ], denom );
      y  = MKC_RATIO( row[ o0c1 ? CCOL_VY : OCOL_VY ], denom );

      /* Second order. */
      xx = ( MKC_RATIO( row[ o0c1 ? CCOL_VXX : OCOL_VXX ], denom )
             - (x-kx) * (x-kx) );
      yy = ( MKC_RATIO( row[ o0c1 ? CCOL_VYY : OCOL_VYY ], denom )
             - (y-ky) * (y-ky) );
      xy = ( MKC_RATIO( row[ o0c1 ? CCOL_VXY : OCOL_VXY ], denom )
             - (x-kx) * (y-ky) );
      break;

    /* Geometric. */
    case UI_KEY_GEOSEMIMAJOR:
    case UI_KEY_GEOSEMIMINOR:
    case UI_KEY_GEOPOSITIONANGLE:

      /* Denominator (to be divided). */
      denom = row[ o0c1 ? CCOL_NUMALL : OCOL_NUMALL ];

      /* First order. */
      x  = MKC_RATIO( row[ o0c1 ? CCOL_GX : OCOL_GX  ], denom );
      y  = MKC_RATIO( row[ o0c1 ? CCOL_GY : OCOL_GY  ], denom );

      /* Second order. */
      xx = ( MKC_RATIO( row[ o0c1 ? CCOL_GXX : OCOL_GXX ], denom )
             - (x-kx) * (x-kx) );
      yy = ( MKC_RATIO( row[ o0c1 ? CCOL_GYY : OCOL_GYY ], denom )
             - (y-ky) * (y-ky) );
      xy = ( MKC_RATIO( row[ o0c1 ? CCOL_GXY : OCOL_GXY ], denom )
             - (x-kx) * (y-ky) );
      break;

    /* Error. */
    default:
      error(EXIT_FAILURE, 0, "%s: a bug! Code %d not a recognized key",
            __func__, key);
    }

  /* Return the output. */
  switch(key)
    {
    /* Semi-major axis. */
    case UI_KEY_SEMIMAJOR:
    case UI_KEY_GEOSEMIMAJOR:
      return sqrt( ( xx + yy ) / 2
                   + sqrt( (xx - yy)/2 * (xx - yy)/2 + xy * xy ) );

    /* Semi-minor axis. */
    case UI_KEY_SEMIMINOR:
    case UI_KEY_GEOSEMIMINOR:
      return sqrt( ( xx + yy )/2
                   - sqrt( (xx - yy)/2 * (xx - yy)/2 + xy * xy ) );

    /* Position angle. */
    case UI_KEY_POSITIONANGLE:
    case UI_KEY_GEOPOSITIONANGLE:
      return 0.5f * atan2(2 * xy, xx - yy) * 180/M_PI;
    }


  /* Control should not reach here! If it does, its a bug, so abort and let
     the user know. */
  error(EXIT_FAILURE, 0, "%s: a bug! Please contact us at %s, so we can "
        "address the problem. Control should not have reached the end of "
        "this function", __func__, PACKAGE_BUGREPORT);
  return NAN;
}





/* The clump brightness is needed in several places, so we've defined this
   function to have an easier code. */
static double
columns_clump_brightness(double *ci)
{
  double tmp;
  /* Calculate the river flux over the clump area. But only when rivers are
     present. When grown clumps are requested, the clumps can fully cover a
     detection (that has one or no clumps). */
  tmp = ( ci[ CCOL_RIV_NUM ]>0.0f
          ? ci[ CCOL_RIV_SUM ]/ci[ CCOL_RIV_NUM ]*ci[ CCOL_NUM ]
          : 0 );

  /* Subtract it from the clump's brightness. */
  return ci[ CCOL_NUM ]>0.0f ? (ci[ CCOL_SUM ] - tmp) : NAN;
}





/* The magnitude error is directly derivable from the S/N:

   To derive the error in measuring the magnitude from the S/N, let's take
   `F' as the flux, `Z' is the zeropoint, `M' is the magnitude, `S' is the
   S/N, and `D' to stand for capital delta (or error in a value) then from

      `M = -2.5*log10(F) + Z'

   we get the following equation after calculating the derivative with
   respect to F.

      `dM/df = -2.5 * ( 1 / ( F * ln(10) ) )'

   From the Tailor series, `DM' can be written as:

      `DM = dM/dF * DF'

   So

      `DM = |-2.5/ln(10)| * DF/F'

   But `DF/F' is just the inverse of the Signal to noise ratio, or
  `1/S'. So

      `DM = 2.5 / ( S * ln(10) )'               */
#define MAG_ERROR(P,ROW,O0C1) ( 2.5f                                    \
                                / ( ( columns_sn((P),(ROW),(O0C1)) > 0  \
                                      ? columns_sn((P),(ROW),(O0C1))    \
                                      : NAN )                           \
                                    * log(10) ) )






/* All the raw first and second pass information has been collected, now
   write them into the output columns. The list of columns here is in the
   same order as `columns_alloc_set_out_cols', see there for the type of
   each column. */
#define POS_V_G(ARRAY, SUMWHT_COL, NUMALL_COL, V_COL, G_COL)            \
  ( (ARRAY)[ SUMWHT_COL ]>0                                             \
    ? MKC_RATIO( (ARRAY)[ V_COL ], (ARRAY)[ SUMWHT_COL ] )              \
    : MKC_RATIO( (ARRAY)[ G_COL ], (ARRAY)[ NUMALL_COL ] ) )
void
columns_fill(struct mkcatalog_passparams *pp)
{
  struct mkcatalogparams *p=pp->p;

  int key;
  double tmp;
  void *colarr;
  gal_data_t *column;
  double *ci, *oi=pp->oi;
  size_t sr=pp->clumpstartindex, cind, coind;
  size_t oind=pp->object-1; /* IDs start from 1, indexs from 0. */
  double **vo=NULL, **vc=NULL, **go=NULL, **gc=NULL, **vcc=NULL, **gcc=NULL;

  /* If a WCS column is requested (check will be done inside the function),
     then set the pointers. */
  columns_set_wcs_pointers(p, &vo, &vc, &go, &gc, &vcc, &gcc);

  /* Go over all the object columns and fill in the information. */
  for(column=p->objectcols; column!=NULL; column=column->next)
    {
      /* For easy reading. */
      key=column->status;
      colarr=column->array;

      /* Put the number of clumps in the internal array which we will need
         later to order the clump table by object ID. */
      if(p->numclumps_c)
        p->numclumps_c[oind]=pp->clumpsinobj;

      /* Go over all the columns. */
      switch(key)
        {
        case UI_KEY_OBJID:
          ((int32_t *)colarr)[oind] = pp->object;
          break;

        case UI_KEY_NUMCLUMPS:
          ((int32_t *)colarr)[oind] = pp->clumpsinobj;
          break;

        case UI_KEY_AREA:
          ((int32_t *)colarr)[oind] = oi[OCOL_NUM];
          break;

        case UI_KEY_CLUMPSAREA:
          ((int32_t *)colarr)[oind] = oi[OCOL_C_NUM];
          break;

        case UI_KEY_WEIGHTAREA:
          ((int32_t *)colarr)[oind] = oi[OCOL_NUMWHT];
          break;

        case UI_KEY_GEOAREA:
          ((int32_t *)colarr)[oind] = oi[OCOL_NUMALL];
          break;

        case UI_KEY_X:
          ((float *)colarr)[oind] = POS_V_G(oi, OCOL_SUMWHT, OCOL_NUMWHT,
                                            OCOL_VX, OCOL_GX);
          break;

        case UI_KEY_Y:
          ((float *)colarr)[oind] = POS_V_G(oi, OCOL_SUMWHT, OCOL_NUMWHT,
                                            OCOL_VY, OCOL_GY);
          break;

        case UI_KEY_Z:
          ((float *)colarr)[oind] = POS_V_G(oi, OCOL_SUMWHT, OCOL_NUMALL,
                                            OCOL_VZ, OCOL_GZ);
          break;

        case UI_KEY_GEOX:
          ((float *)colarr)[oind] = MKC_RATIO( oi[OCOL_GX], oi[OCOL_NUMALL] );
          break;

        case UI_KEY_GEOY:
          ((float *)colarr)[oind] = MKC_RATIO( oi[OCOL_GY], oi[OCOL_NUMALL] );
          break;

        case UI_KEY_GEOZ:
          ((float *)colarr)[oind] = MKC_RATIO( oi[OCOL_GZ], oi[OCOL_NUMALL] );
          break;

        case UI_KEY_CLUMPSX:
          ((float *)colarr)[oind] = POS_V_G(oi, OCOL_C_SUMWHT, OCOL_C_NUMWHT,
                                            OCOL_C_VX, OCOL_C_GX);
          break;

        case UI_KEY_CLUMPSY:
          ((float *)colarr)[oind] = POS_V_G(oi, OCOL_C_SUMWHT, OCOL_C_NUMWHT,
                                            OCOL_C_VY, OCOL_C_GY);
          break;

        case UI_KEY_CLUMPSZ:
          ((float *)colarr)[oind] = POS_V_G(oi, OCOL_C_SUMWHT, OCOL_C_NUMALL,
                                            OCOL_C_VZ, OCOL_C_GZ);
          break;

        case UI_KEY_CLUMPSGEOX:
          ((float *)colarr)[oind] = MKC_RATIO( oi[OCOL_C_GX],
                                               oi[OCOL_C_NUMALL] );
          break;

        case UI_KEY_CLUMPSGEOY:
          ((float *)colarr)[oind] = MKC_RATIO( oi[OCOL_C_GY],
                                               oi[OCOL_C_NUMALL] );
          break;

        case UI_KEY_CLUMPSGEOZ:
          ((float *)colarr)[oind] = MKC_RATIO( oi[OCOL_C_GZ],
                                               oi[OCOL_C_NUMALL] );
          break;

        case UI_KEY_W1:
        case UI_KEY_W2:
        case UI_KEY_W3:
          vo[0][oind] = POS_V_G(oi, OCOL_SUMWHT, OCOL_NUMALL, OCOL_VX,
                                OCOL_GX);
          vo[1][oind] = POS_V_G(oi, OCOL_SUMWHT, OCOL_NUMALL, OCOL_VY,
                                OCOL_GY);
          if(p->input->ndim==3)
            vo[2][oind] = POS_V_G(oi, OCOL_SUMWHT, OCOL_NUMALL, OCOL_VZ,
                                  OCOL_GZ);
          break;

        case UI_KEY_GEOW1:
        case UI_KEY_GEOW2:
        case UI_KEY_GEOW3:
          go[0][oind] = MKC_RATIO( oi[OCOL_GX], oi[OCOL_NUMALL] );
          go[1][oind] = MKC_RATIO( oi[OCOL_GY], oi[OCOL_NUMALL] );
          if(p->input->ndim==3)
            go[2][oind] = MKC_RATIO( oi[OCOL_GZ], oi[OCOL_NUMALL] );
          break;

        case UI_KEY_CLUMPSW1:
        case UI_KEY_CLUMPSW2:
        case UI_KEY_CLUMPSW3:
          vcc[0][oind] = POS_V_G(oi, OCOL_C_SUMWHT, OCOL_C_NUMALL, OCOL_C_VX,
                                 OCOL_C_GX);
          vcc[1][oind] = POS_V_G(oi, OCOL_C_SUMWHT, OCOL_C_NUMALL, OCOL_C_VY,
                                 OCOL_C_GY);
          if(p->input->ndim==3)
            vcc[2][oind] = POS_V_G(oi, OCOL_C_SUMWHT, OCOL_C_NUMALL,
                                   OCOL_C_VZ, OCOL_C_GZ);
          break;

        case UI_KEY_CLUMPSGEOW1:
        case UI_KEY_CLUMPSGEOW2:
        case UI_KEY_CLUMPSGEOW3:
          gcc[0][oind] = MKC_RATIO( oi[OCOL_C_GX], oi[OCOL_C_NUMALL] );
          gcc[1][oind] = MKC_RATIO( oi[OCOL_C_GY], oi[OCOL_C_NUMALL] );
          if(p->input->ndim==3)
            gcc[2][oind] = MKC_RATIO( oi[OCOL_C_GZ], oi[OCOL_C_NUMALL] );
          break;

        case UI_KEY_BRIGHTNESS:
          ((float *)colarr)[oind] = ( oi[ OCOL_NUM ]>0.0f
                                      ? oi[ OCOL_SUM ]
                                      : NAN );
          break;

        case UI_KEY_BRIGHTNESSERR:
          ((float *)colarr)[oind] = ( oi[ OCOL_NUM ]>0.0f
                                      ? columns_brightness_error(p, oi, 0)
                                      : NAN );
          break;

        case UI_KEY_CLUMPSBRIGHTNESS:
          ((float *)colarr)[oind] = ( oi[ OCOL_C_NUM ]>0.0f
                                      ? oi[ OCOL_C_SUM ]
                                      : NAN );
          break;

        case UI_KEY_MEAN:
          ((float *)colarr)[oind] = ( oi[ OCOL_NUM ]>0.0f
                                      ? oi[ OCOL_SUM ] / oi[ OCOL_NUM ]
                                      : NAN );
          break;

        case UI_KEY_MEDIAN:
          ((float *)colarr)[oind] = ( oi[ OCOL_NUM ]>0.0f
                                      ? oi[ OCOL_MEDIAN ]
                                      : NAN );
          break;

        case UI_KEY_MAGNITUDE:
          ((float *)colarr)[oind] = ( oi[ OCOL_NUM ]>0.0f
                                      ? MKC_MAG(oi[ OCOL_SUM ])
                                      : NAN );
          break;

        case UI_KEY_MAGNITUDEERR:
          ((float *)colarr)[oind] = MAG_ERROR(p, oi, 0);
          break;

        case UI_KEY_CLUMPSMAGNITUDE:
          ((float *)colarr)[oind] = MKC_MAG(oi[ OCOL_C_SUM ]);
          break;

        case UI_KEY_UPPERLIMIT:
          ((float *)colarr)[oind] = oi[ OCOL_UPPERLIMIT_B ];
          break;

        case UI_KEY_UPPERLIMITMAG:
          ((float *)colarr)[oind] = MKC_MAG(oi[ OCOL_UPPERLIMIT_B ]);
          break;

        case UI_KEY_UPPERLIMITONESIGMA:
          ((float *)colarr)[oind] = oi[ OCOL_UPPERLIMIT_S ];
          break;

        case UI_KEY_UPPERLIMITSIGMA:
          ((float *)colarr)[oind] = ( ( oi[ OCOL_NUM ]>0.0f
                                        ? oi[ OCOL_SUM ] : NAN )
                                      / oi[ OCOL_UPPERLIMIT_S ] );
          break;

        case UI_KEY_UPPERLIMITQUANTILE:
          ((float *)colarr)[oind] = oi[ OCOL_UPPERLIMIT_Q ];
          break;

        case UI_KEY_UPPERLIMITSKEW:
          ((float *)colarr)[oind] = oi[ OCOL_UPPERLIMIT_SKEW ];
          break;

        case UI_KEY_SN:
          ((float *)colarr)[oind] = columns_sn(p, oi, 0);
          break;

        case UI_KEY_SKY:
          ((float *)colarr)[oind] = MKC_RATIO(oi[OCOL_SUMSKY], oi[OCOL_NUM]);
          break;

        case UI_KEY_STD:
          ((float *)colarr)[oind] = MKC_RATIO(oi[OCOL_SUMSTD], oi[OCOL_NUM]);
          break;

        case UI_KEY_SEMIMAJOR:
          ((float *)colarr)[oind] = columns_second_order(pp, oi, key, 0);
          break;

        case UI_KEY_SEMIMINOR:
          ((float *)colarr)[oind] = columns_second_order(pp, oi, key, 0);
          break;

        case UI_KEY_AXISRATIO:
          ((float *)colarr)[oind]
            = ( columns_second_order(pp, oi, UI_KEY_SEMIMINOR, 0)
                / columns_second_order(pp, oi, UI_KEY_SEMIMAJOR, 0) );
          break;

        case UI_KEY_POSITIONANGLE:
          ((float *)colarr)[oind] = columns_second_order(pp, oi, key, 0);
          break;

        case UI_KEY_GEOSEMIMAJOR:
          ((float *)colarr)[oind] = columns_second_order(pp, oi, key, 0);
          break;

        case UI_KEY_GEOSEMIMINOR:
          ((float *)colarr)[oind] = columns_second_order(pp, oi, key, 0);
          break;

        case UI_KEY_GEOAXISRATIO:
          ((float *)colarr)[oind]
            = ( columns_second_order(pp, oi, UI_KEY_GEOSEMIMINOR, 0)
                / columns_second_order(pp, oi, UI_KEY_GEOSEMIMAJOR, 0) );
          break;

        case UI_KEY_GEOPOSITIONANGLE:
          ((float *)colarr)[oind] = columns_second_order(pp, oi, key, 0);
          break;

        default:
          error(EXIT_FAILURE, 0, "%s: a bug! Please contact us at %s to "
                "solve the problem. the output column code %d not recognized "
                "(for objects). ", __func__, PACKAGE_BUGREPORT, key);
        }
    }

  /* Go over the clump columns and fill the information. */
  for(column=p->clumpcols; column!=NULL; column=column->next)
    for(coind=0;coind<pp->clumpsinobj;++coind)
      {
        /* `coind': clump-in-object-index.
           `cind': clump-index (over all the catalog). */
        cind   = sr + coind;
        colarr = column->array;
        key    = column->status;
        ci     = &pp->ci[ coind * CCOL_NUMCOLS ];

        /* Put the object ID of this clump into the temporary array that we
           will later need to sort the final clumps catalog. */
        if(p->hostobjid_c)
          p->hostobjid_c[cind]=pp->object;

        /* Parse columns */
        switch(key)
          {
          case UI_KEY_HOSTOBJID:
            ((int32_t *)colarr)[cind]=pp->object;
            break;

          case UI_KEY_IDINHOSTOBJ:
            ((int32_t *)colarr)[cind]=coind+1;
            break;

          case UI_KEY_AREA:
            ((int32_t *)colarr)[cind]=ci[CCOL_NUM];
            break;

          case UI_KEY_WEIGHTAREA:
            ((int32_t *)colarr)[cind]=ci[CCOL_NUMWHT];
            break;

          case UI_KEY_GEOAREA:
            ((int32_t *)colarr)[cind]=ci[CCOL_NUMALL];
            break;

          case UI_KEY_X:
            ((float *)colarr)[cind] = POS_V_G(ci, CCOL_SUMWHT, CCOL_NUMALL,
                                              CCOL_VX, CCOL_GX);
            break;

          case UI_KEY_Y:
            ((float *)colarr)[cind] = POS_V_G(ci, CCOL_SUMWHT, CCOL_NUMALL,
                                              CCOL_VY, CCOL_GY);
            break;

          case UI_KEY_Z:
            ((float *)colarr)[cind] = POS_V_G(ci, CCOL_SUMWHT, CCOL_NUMALL,
                                              CCOL_VZ, CCOL_GZ);
            break;

          case UI_KEY_GEOX:
            ((float *)colarr)[cind] = MKC_RATIO( ci[CCOL_GX],
                                                 ci[CCOL_NUMALL] );
            break;

          case UI_KEY_GEOY:
            ((float *)colarr)[cind] = MKC_RATIO( ci[CCOL_GY],
                                                 ci[CCOL_NUMALL] );
            break;

          case UI_KEY_GEOZ:
            ((float *)colarr)[cind] = MKC_RATIO( ci[CCOL_GZ],
                                                 ci[CCOL_NUMALL] );
            break;

          case UI_KEY_W1:
          case UI_KEY_W2:
          case UI_KEY_W3:
            vc[0][cind] = POS_V_G(ci, CCOL_SUMWHT, CCOL_NUMALL, CCOL_VX,
                                  CCOL_GX);
            vc[1][cind] = POS_V_G(ci, CCOL_SUMWHT, CCOL_NUMALL, CCOL_VY,
                                  CCOL_GY);
            if(p->input->ndim==3)
              vc[2][cind] = POS_V_G(ci, CCOL_SUMWHT, CCOL_NUMALL, CCOL_VZ,
                                    CCOL_GZ);
            break;

          case UI_KEY_GEOW1:
          case UI_KEY_GEOW2:
          case UI_KEY_GEOW3:
            gc[0][cind] = MKC_RATIO( ci[CCOL_GX], ci[CCOL_NUMALL] );
            gc[1][cind] = MKC_RATIO( ci[CCOL_GY], ci[CCOL_NUMALL] );
            if(p->input->ndim==3)
              gc[2][cind] = MKC_RATIO( ci[CCOL_GZ], ci[CCOL_NUMALL] );
            break;

          case UI_KEY_BRIGHTNESS:
            ((float *)colarr)[cind] = columns_clump_brightness(ci);
            break;

          case UI_KEY_BRIGHTNESSERR:
            ((float *)colarr)[cind] = ( ci[ CCOL_NUM ]>0.0f
                                        ? columns_brightness_error(p, ci, 1)
                                        : NAN );
            break;

          case UI_KEY_NORIVERBRIGHTNESS:
            ((float *)colarr)[cind] = ( ci[ CCOL_NUM ]>0.0f
                                        ? ci[ CCOL_SUM ] : NAN );
            break;

          case UI_KEY_MEAN:
            ((float *)colarr)[cind] = ( columns_clump_brightness(ci)
                                        /ci[CCOL_NUM] );
            break;

          case UI_KEY_MEDIAN:
            ((float *)colarr)[cind] = ( ci[ CCOL_NUM ]>0.0f
                                        ? ci[ CCOL_MEDIAN ] : NAN );
            break;

          case UI_KEY_MAGNITUDE: /* Similar: brightness for clumps */
            tmp = ( ci[ CCOL_RIV_NUM ]
                    ? ci[ CCOL_RIV_SUM ]/ci[ CCOL_RIV_NUM ]*ci[ CCOL_NUM ]
                    : 0 );
            ((float *)colarr)[cind] = MKC_MAG(ci[ CCOL_SUM ]-tmp);
            break;

          case UI_KEY_MAGNITUDEERR:
            ((float *)colarr)[cind] = MAG_ERROR(p, ci, 1);
            break;

          case UI_KEY_UPPERLIMIT:
            ((float *)colarr)[cind] = ci[ CCOL_UPPERLIMIT_B ];
            break;

          case UI_KEY_UPPERLIMITMAG:
            ((float *)colarr)[cind] = MKC_MAG(ci[ CCOL_UPPERLIMIT_B ]);
            break;

          case UI_KEY_UPPERLIMITONESIGMA:
            ((float *)colarr)[cind] = ci[ CCOL_UPPERLIMIT_S ];
            break;

          case UI_KEY_UPPERLIMITSIGMA:
            ((float *)colarr)[cind] = ( columns_clump_brightness(ci)
                                        / ci[ CCOL_UPPERLIMIT_S ] );
            break;

          case UI_KEY_UPPERLIMITQUANTILE:
            ((float *)colarr)[cind] = ci[ CCOL_UPPERLIMIT_Q ];
            break;

          case UI_KEY_UPPERLIMITSKEW:
            ((float *)colarr)[cind] = ci[ CCOL_UPPERLIMIT_SKEW ];
            break;

          case UI_KEY_RIVERAVE:
            ((float *)colarr)[cind] = ( ci[ CCOL_RIV_NUM]
                                        ? ci[ CCOL_RIV_SUM ]/ci[ CCOL_RIV_NUM]
                                        : NAN );
            break;

          case UI_KEY_RIVERNUM:
            ((int32_t *)colarr)[cind] = ci[ CCOL_RIV_NUM ];
            break;

          case UI_KEY_SN:
            ((float *)colarr)[cind] = columns_sn(p, ci, 1);
            break;

          case UI_KEY_SKY:
            ((float *)colarr)[cind] = MKC_RATIO( ci[ CCOL_SUMSKY],
                                                 ci[ CCOL_NUM] );
            break;

          case UI_KEY_STD:
            ((float *)colarr)[cind] = MKC_RATIO( ci[ CCOL_SUMSTD ],
                                                 ci[ CCOL_NUM ] );
            break;

          case UI_KEY_SEMIMAJOR:
            ((float *)colarr)[cind] = columns_second_order(pp, ci, key, 1);
            break;

          case UI_KEY_SEMIMINOR:
            ((float *)colarr)[cind] = columns_second_order(pp, ci, key, 1);
            break;

          case UI_KEY_AXISRATIO:
            ((float *)colarr)[cind]
              = ( columns_second_order(  pp, ci, UI_KEY_SEMIMINOR, 1)
                  / columns_second_order(pp, ci, UI_KEY_SEMIMAJOR, 1) );
            break;

          case UI_KEY_POSITIONANGLE:
            ((float *)colarr)[cind] = columns_second_order(pp, ci, key, 1);
            break;

          case UI_KEY_GEOSEMIMAJOR:
            ((float *)colarr)[cind] = columns_second_order(pp, ci, key, 1);
            break;

          case UI_KEY_GEOSEMIMINOR:
            ((float *)colarr)[cind] = columns_second_order(pp, ci, key, 1);
            break;

          case UI_KEY_GEOAXISRATIO:
            ((float *)colarr)[cind]
              = ( columns_second_order(  pp, ci, UI_KEY_GEOSEMIMINOR, 1)
                  / columns_second_order(pp, ci, UI_KEY_GEOSEMIMAJOR, 1) );
            break;

          case UI_KEY_GEOPOSITIONANGLE:
            ((float *)colarr)[cind] = columns_second_order(pp, ci, key, 1);
            break;

          default:
            error(EXIT_FAILURE, 0, "%s: a bug! Please contact us at %s to "
                  "solve the problem. The output column code %d not "
                  "recognized (for clumps). ", __func__, PACKAGE_BUGREPORT,
                  key);
          }
      }

  /* Clean up. */
  if(vo)  free(vo);
  if(vc)  free(vc);
  if(go)  free(go);
  if(gc)  free(gc);
  if(vcc) free(vcc);
  if(gcc) free(gcc);
}<|MERGE_RESOLUTION|>--- conflicted
+++ resolved
@@ -264,7 +264,7 @@
   columns_wcs_preparation(p);
 
   /* Check for dimension-specific columns. */
-  switch(p->input->ndim)
+  switch(p->objects->ndim)
     {
     case 2:
       for(colcode=p->columnids; colcode!=NULL; colcode=colcode->next)
@@ -280,7 +280,7 @@
           case UI_KEY_CLUMPSGEOW3:
             error(EXIT_FAILURE, 0, "%s (hdu %s) is a 2D dataset, so columns "
                   "relating to a third dimension cannot be requested",
-                  p->inputname, p->cp.hdu);
+                  p->objectsfile, p->cp.hdu);
           }
       break;
 
@@ -307,7 +307,7 @@
       error(EXIT_FAILURE, 0, "%s: a bug! Please contact us at %s to "
             "fix the problem. MakeCatalog should not reach this point "
             "when the input has %zu dimensions", __func__,
-            PACKAGE_BUGREPORT, p->input->ndim);
+            PACKAGE_BUGREPORT, p->objects->ndim);
     }
 }
 
@@ -321,6 +321,7 @@
 columns_define_alloc(struct mkcatalogparams *p)
 {
   gal_list_i32_t *colcode;
+  size_t ndim=p->objects->ndim;
   gal_list_str_t *strtmp, *noclumpimg=NULL;
   int disp_fmt=0, disp_width=0, disp_precision=0;
   char *name=NULL, *unit=NULL, *ocomment=NULL, *ccomment=NULL;
@@ -636,22 +637,18 @@
           disp_fmt       = GAL_TABLE_DISPLAY_FMT_FLOAT;
           disp_width     = 13;
           disp_precision = 7;
-<<<<<<< HEAD
-          oiflag[ OCOL_VX ] = 1;
-          oiflag[ OCOL_VY ] = 1;
-          oiflag[ OCOL_VZ ] = 1;
-          oiflag[ CCOL_VX ] = 1;
-          oiflag[ CCOL_VY ] = 1;
-          oiflag[ CCOL_VZ ] = 1;
-=======
->>>>>>> 1c6b5773
           columns_alloc_radec(p);
-          oiflag[ OCOL_VX     ] = ciflag[ CCOL_VX     ] = 1;
-          oiflag[ OCOL_GX     ] = ciflag[ CCOL_GX     ] = 1;
-          oiflag[ OCOL_VY     ] = ciflag[ CCOL_VY     ] = 1;
-          oiflag[ OCOL_GY     ] = ciflag[ CCOL_GY     ] = 1;
-          oiflag[ OCOL_SUMWHT ] = ciflag[ CCOL_SUMWHT ] = 1;
-          oiflag[ OCOL_NUMALL ] = ciflag[ CCOL_NUMALL ] = 1;
+          oiflag[     OCOL_VX     ] = ciflag[ CCOL_VX     ] = 1;
+          oiflag[     OCOL_VY     ] = ciflag[ CCOL_VY     ] = 1;
+          oiflag[     OCOL_GX     ] = ciflag[ CCOL_GX     ] = 1;
+          oiflag[     OCOL_GY     ] = ciflag[ CCOL_GY     ] = 1;
+          oiflag[     OCOL_SUMWHT ] = ciflag[ CCOL_SUMWHT ] = 1;
+          oiflag[     OCOL_NUMALL ] = ciflag[ CCOL_NUMALL ] = 1;
+          if(ndim==3)
+            {
+              oiflag[ OCOL_VZ ] = ciflag[ CCOL_VZ ] = 1;
+              oiflag[ OCOL_GZ ] = ciflag[ CCOL_GZ ] = 1;
+            }
           break;
 
         case UI_KEY_W2:
@@ -664,39 +661,37 @@
           disp_fmt       = GAL_TABLE_DISPLAY_FMT_FLOAT;
           disp_width     = 13;
           disp_precision = 7;
-<<<<<<< HEAD
-          oiflag[ OCOL_VX ] = 1;
-          oiflag[ OCOL_VY ] = 1;
-          oiflag[ OCOL_VZ ] = 1;
-          oiflag[ CCOL_VX ] = 1;
-          oiflag[ CCOL_VY ] = 1;
-          oiflag[ CCOL_VZ ] = 1;
           columns_alloc_radec(p);
+          oiflag[     OCOL_VX     ] = ciflag[ CCOL_VX     ] = 1;
+          oiflag[     OCOL_VY     ] = ciflag[ CCOL_VY     ] = 1;
+          oiflag[     OCOL_GX     ] = ciflag[ CCOL_GX     ] = 1;
+          oiflag[     OCOL_GY     ] = ciflag[ CCOL_GY     ] = 1;
+          oiflag[     OCOL_SUMWHT ] = ciflag[ CCOL_SUMWHT ] = 1;
+          oiflag[     OCOL_NUMALL ] = ciflag[ CCOL_NUMALL ] = 1;
+          if(ndim==3)
+            {
+              oiflag[ OCOL_VZ     ] = ciflag[ CCOL_VZ     ] = 1;
+              oiflag[ OCOL_GZ     ] = ciflag[ CCOL_GZ     ] = 1;
+            }
           break;
 
         case UI_KEY_W3:
           name           = p->ctype[2];
-          unit           = p->input->wcs->cunit[2];
+          unit           = p->objects->wcs->cunit[2];
           ocomment       = "Flux weighted center (WCS axis 3).";
           ccomment       = ocomment;
           otype          = GAL_TYPE_FLOAT64;
           ctype          = GAL_TYPE_FLOAT64;
-          disp_fmt       = GAL_TABLE_DISPLAY_FMT_GENERAL;
+          disp_fmt       = GAL_TABLE_DISPLAY_FMT_FLOAT;
           disp_width     = 13;
           disp_precision = 7;
-          oiflag[ OCOL_VX ] = 1;
-          oiflag[ OCOL_VY ] = 1;
-          oiflag[ OCOL_VZ ] = 1;
-          oiflag[ CCOL_VX ] = 1;
-          oiflag[ CCOL_VY ] = 1;
-          oiflag[ CCOL_VZ ] = 1;
-=======
->>>>>>> 1c6b5773
           columns_alloc_radec(p);
           oiflag[ OCOL_VX     ] = ciflag[ CCOL_VX     ] = 1;
+          oiflag[ OCOL_VY     ] = ciflag[ CCOL_VY     ] = 1;
+          oiflag[ OCOL_VZ     ] = ciflag[ CCOL_VZ     ] = 1;
           oiflag[ OCOL_GX     ] = ciflag[ CCOL_GX     ] = 1;
-          oiflag[ OCOL_VY     ] = ciflag[ CCOL_VY     ] = 1;
           oiflag[ OCOL_GY     ] = ciflag[ CCOL_GY     ] = 1;
+          oiflag[ OCOL_GZ     ] = ciflag[ CCOL_GZ     ] = 1;
           oiflag[ OCOL_SUMWHT ] = ciflag[ CCOL_SUMWHT ] = 1;
           oiflag[ OCOL_NUMALL ] = ciflag[ CCOL_NUMALL ] = 1;
           break;
@@ -711,19 +706,12 @@
           disp_fmt       = GAL_TABLE_DISPLAY_FMT_FLOAT;
           disp_width     = 13;
           disp_precision = 7;
-<<<<<<< HEAD
-          oiflag[ OCOL_GX ] = 1;
-          oiflag[ OCOL_GY ] = 1;
-          oiflag[ OCOL_GZ ] = 1;
-          ciflag[ CCOL_GX ] = 1;
-          ciflag[ CCOL_GY ] = 1;
-          ciflag[ CCOL_GZ ] = 1;
-=======
->>>>>>> 1c6b5773
           columns_alloc_georadec(p);
-          oiflag[ OCOL_GX     ] = ciflag[ CCOL_GX     ] = 1;
-          oiflag[ OCOL_GY     ] = ciflag[ CCOL_GY     ] = 1;
-          oiflag[ OCOL_NUMALL ] = ciflag[ CCOL_NUMALL ] = 1;
+          oiflag[   OCOL_GX     ] = ciflag[ CCOL_GX     ] = 1;
+          oiflag[   OCOL_GY     ] = ciflag[ CCOL_GY     ] = 1;
+          oiflag[   OCOL_NUMALL ] = ciflag[ CCOL_NUMALL ] = 1;
+          if(ndim==3)
+            oiflag[ OCOL_GZ     ] = ciflag[ CCOL_GZ     ] = 1;
           break;
 
         case UI_KEY_GEOW2:
@@ -736,37 +724,28 @@
           disp_fmt       = GAL_TABLE_DISPLAY_FMT_FLOAT;
           disp_width     = 13;
           disp_precision = 7;
-<<<<<<< HEAD
-          oiflag[ OCOL_GX ] = 1;
-          oiflag[ OCOL_GY ] = 1;
-          oiflag[ OCOL_GZ ] = 1;
-          ciflag[ CCOL_GX ] = 1;
-          ciflag[ CCOL_GY ] = 1;
-          ciflag[ CCOL_GZ ] = 1;
           columns_alloc_georadec(p);
+          oiflag[   OCOL_GX     ] = ciflag[ CCOL_GX     ] = 1;
+          oiflag[   OCOL_GY     ] = ciflag[ CCOL_GY     ] = 1;
+          oiflag[   OCOL_NUMALL ] = ciflag[ CCOL_NUMALL ] = 1;
+          if(ndim==3)
+            oiflag[ OCOL_GZ     ] = ciflag[ CCOL_GZ     ] = 1;
           break;
 
         case UI_KEY_GEOW3:
           name           = gal_checkset_malloc_cat("GEO_", p->ctype[2]);
-          unit           = p->input->wcs->cunit[2];
+          unit           = p->objects->wcs->cunit[2];
           ocomment       = "Geometric center (WCS axis 3).";
           ccomment       = ocomment;
           otype          = GAL_TYPE_FLOAT64;
           ctype          = GAL_TYPE_FLOAT64;
-          disp_fmt       = GAL_TABLE_DISPLAY_FMT_GENERAL;
+          disp_fmt       = GAL_TABLE_DISPLAY_FMT_FLOAT;
           disp_width     = 13;
           disp_precision = 7;
-          oiflag[ OCOL_GX ] = 1;
-          oiflag[ OCOL_GY ] = 1;
-          oiflag[ OCOL_GZ ] = 1;
-          ciflag[ CCOL_GX ] = 1;
-          ciflag[ CCOL_GY ] = 1;
-          ciflag[ CCOL_GZ ] = 1;
-=======
->>>>>>> 1c6b5773
           columns_alloc_georadec(p);
           oiflag[ OCOL_GX     ] = ciflag[ CCOL_GX     ] = 1;
           oiflag[ OCOL_GY     ] = ciflag[ CCOL_GY     ] = 1;
+          oiflag[ OCOL_GZ     ] = ciflag[ CCOL_GZ     ] = 1;
           oiflag[ OCOL_NUMALL ] = ciflag[ CCOL_NUMALL ] = 1;
           break;
 
@@ -780,19 +759,18 @@
           disp_fmt       = GAL_TABLE_DISPLAY_FMT_FLOAT;
           disp_width     = 13;
           disp_precision = 7;
-<<<<<<< HEAD
-          oiflag[ OCOL_C_VX ] = 1;
-          oiflag[ OCOL_C_VY ] = 1;
-          oiflag[ OCOL_C_VZ ] = 1;
-=======
->>>>>>> 1c6b5773
           columns_alloc_clumpsradec(p);
-          oiflag[ OCOL_C_VX     ] = 1;
-          oiflag[ OCOL_C_VY     ] = 1;
-          oiflag[ OCOL_C_GX     ] = 1;
-          oiflag[ OCOL_C_GY     ] = 1;
-          oiflag[ OCOL_C_SUMWHT ] = 1;
-          oiflag[ OCOL_C_NUMALL ] = 1;
+          oiflag[     OCOL_C_VX     ] = 1;
+          oiflag[     OCOL_C_VY     ] = 1;
+          oiflag[     OCOL_C_GX     ] = 1;
+          oiflag[     OCOL_C_GY     ] = 1;
+          oiflag[     OCOL_C_SUMWHT ] = 1;
+          oiflag[     OCOL_C_NUMALL ] = 1;
+          if(ndim==3)
+            {
+              oiflag[ OCOL_C_VZ     ] = 1;
+              oiflag[ OCOL_C_GZ     ] = 1;
+            }
           break;
 
         case UI_KEY_CLUMPSW2:
@@ -805,35 +783,42 @@
           disp_fmt       = GAL_TABLE_DISPLAY_FMT_FLOAT;
           disp_width     = 15;
           disp_precision = 7;
-<<<<<<< HEAD
-          oiflag[ OCOL_C_VX ] = 1;
-          oiflag[ OCOL_C_VY ] = 1;
-          oiflag[ OCOL_C_VZ ] = 1;
           columns_alloc_clumpsradec(p);
+          oiflag[     OCOL_C_VX     ] = 1;
+          oiflag[     OCOL_C_VY     ] = 1;
+          oiflag[     OCOL_C_GX     ] = 1;
+          oiflag[     OCOL_C_GY     ] = 1;
+          oiflag[     OCOL_C_SUMWHT ] = 1;
+          oiflag[     OCOL_C_NUMALL ] = 1;
+          if(ndim==3)
+            {
+              oiflag[ OCOL_C_VZ     ] = 1;
+              oiflag[ OCOL_C_GZ     ] = 1;
+            }
           break;
 
         case UI_KEY_CLUMPSW3:
           name           = gal_checkset_malloc_cat("CLUMPS_", p->ctype[2]);
-          unit           = p->input->wcs->cunit[2];
+          unit           = p->objects->wcs->cunit[2];
           ocomment       = "Flux.wht center of all clumps (WCS axis 3).";
           ccomment       = NULL;
           otype          = GAL_TYPE_FLOAT64;
           ctype          = GAL_TYPE_INVALID;
-          disp_fmt       = GAL_TABLE_DISPLAY_FMT_GENERAL;
+          disp_fmt       = GAL_TABLE_DISPLAY_FMT_FLOAT;
           disp_width     = 15;
           disp_precision = 7;
-          oiflag[ OCOL_C_VX ] = 1;
-          oiflag[ OCOL_C_VY ] = 1;
-          oiflag[ OCOL_C_VZ ] = 1;
-=======
->>>>>>> 1c6b5773
           columns_alloc_clumpsradec(p);
           oiflag[ OCOL_C_VX     ] = 1;
           oiflag[ OCOL_C_VY     ] = 1;
+          oiflag[ OCOL_C_VZ     ] = 1;
           oiflag[ OCOL_C_GX     ] = 1;
           oiflag[ OCOL_C_GY     ] = 1;
+          oiflag[ OCOL_C_GZ     ] = 1;
           oiflag[ OCOL_C_SUMWHT ] = 1;
           oiflag[ OCOL_C_NUMALL ] = 1;
+          if(ndim==3)
+            {
+            }
           break;
 
         case UI_KEY_CLUMPSGEOW1:
@@ -846,16 +831,12 @@
           disp_fmt       = GAL_TABLE_DISPLAY_FMT_FLOAT;
           disp_width     = 13;
           disp_precision = 7;
-<<<<<<< HEAD
-          oiflag[ OCOL_C_GX ] = 1;
-          oiflag[ OCOL_C_GY ] = 1;
-          oiflag[ OCOL_C_GZ ] = 1;
-=======
->>>>>>> 1c6b5773
           columns_alloc_clumpsgeoradec(p);
-          oiflag[ OCOL_C_GX     ] = 1;
-          oiflag[ OCOL_C_GY     ] = 1;
-          oiflag[ OCOL_C_NUMALL ] = 1;
+          oiflag[   OCOL_C_GX     ] = 1;
+          oiflag[   OCOL_C_GY     ] = 1;
+          oiflag[   OCOL_C_NUMALL ] = 1;
+          if(ndim==3)
+            oiflag[ OCOL_C_GZ     ] = 1;
           break;
 
         case UI_KEY_CLUMPSGEOW2:
@@ -868,31 +849,28 @@
           disp_fmt       = GAL_TABLE_DISPLAY_FMT_FLOAT;
           disp_width     = 13;
           disp_precision = 7;
-<<<<<<< HEAD
-          oiflag[ OCOL_C_GX ] = 1;
-          oiflag[ OCOL_C_GY ] = 1;
-          oiflag[ OCOL_C_GZ ] = 1;
           columns_alloc_clumpsgeoradec(p);
+          oiflag[   OCOL_C_GX     ] = 1;
+          oiflag[   OCOL_C_GY     ] = 1;
+          oiflag[   OCOL_C_NUMALL ] = 1;
+          if(ndim==3)
+            oiflag[ OCOL_C_GZ     ] = 1;
           break;
 
         case UI_KEY_CLUMPSGEOW3:
           name           = gal_checkset_malloc_cat("CLUMPS_GEO", p->ctype[2]);
-          unit           = p->input->wcs->cunit[2];
+          unit           = p->objects->wcs->cunit[2];
           ocomment       = "Geometric center of all clumps (WCS axis 3).";
           ccomment       = NULL;
           otype          = GAL_TYPE_FLOAT64;
           ctype          = GAL_TYPE_INVALID;
-          disp_fmt       = GAL_TABLE_DISPLAY_FMT_GENERAL;
+          disp_fmt       = GAL_TABLE_DISPLAY_FMT_FLOAT;
           disp_width     = 13;
           disp_precision = 7;
-          oiflag[ OCOL_C_GX ] = 1;
-          oiflag[ OCOL_C_GY ] = 1;
-          oiflag[ OCOL_C_GZ ] = 1;
-=======
->>>>>>> 1c6b5773
           columns_alloc_clumpsgeoradec(p);
           oiflag[ OCOL_C_GX     ] = 1;
           oiflag[ OCOL_C_GY     ] = 1;
+          oiflag[ OCOL_C_GZ     ] = 1;
           oiflag[ OCOL_C_NUMALL ] = 1;
           break;
 
@@ -1795,7 +1773,7 @@
                                 OCOL_GX);
           vo[1][oind] = POS_V_G(oi, OCOL_SUMWHT, OCOL_NUMALL, OCOL_VY,
                                 OCOL_GY);
-          if(p->input->ndim==3)
+          if(p->objects->ndim==3)
             vo[2][oind] = POS_V_G(oi, OCOL_SUMWHT, OCOL_NUMALL, OCOL_VZ,
                                   OCOL_GZ);
           break;
@@ -1805,7 +1783,7 @@
         case UI_KEY_GEOW3:
           go[0][oind] = MKC_RATIO( oi[OCOL_GX], oi[OCOL_NUMALL] );
           go[1][oind] = MKC_RATIO( oi[OCOL_GY], oi[OCOL_NUMALL] );
-          if(p->input->ndim==3)
+          if(p->objects->ndim==3)
             go[2][oind] = MKC_RATIO( oi[OCOL_GZ], oi[OCOL_NUMALL] );
           break;
 
@@ -1816,7 +1794,7 @@
                                  OCOL_C_GX);
           vcc[1][oind] = POS_V_G(oi, OCOL_C_SUMWHT, OCOL_C_NUMALL, OCOL_C_VY,
                                  OCOL_C_GY);
-          if(p->input->ndim==3)
+          if(p->objects->ndim==3)
             vcc[2][oind] = POS_V_G(oi, OCOL_C_SUMWHT, OCOL_C_NUMALL,
                                    OCOL_C_VZ, OCOL_C_GZ);
           break;
@@ -1826,7 +1804,7 @@
         case UI_KEY_CLUMPSGEOW3:
           gcc[0][oind] = MKC_RATIO( oi[OCOL_C_GX], oi[OCOL_C_NUMALL] );
           gcc[1][oind] = MKC_RATIO( oi[OCOL_C_GY], oi[OCOL_C_NUMALL] );
-          if(p->input->ndim==3)
+          if(p->objects->ndim==3)
             gcc[2][oind] = MKC_RATIO( oi[OCOL_C_GZ], oi[OCOL_C_NUMALL] );
           break;
 
@@ -2031,7 +2009,7 @@
                                   CCOL_GX);
             vc[1][cind] = POS_V_G(ci, CCOL_SUMWHT, CCOL_NUMALL, CCOL_VY,
                                   CCOL_GY);
-            if(p->input->ndim==3)
+            if(p->objects->ndim==3)
               vc[2][cind] = POS_V_G(ci, CCOL_SUMWHT, CCOL_NUMALL, CCOL_VZ,
                                     CCOL_GZ);
             break;
@@ -2041,7 +2019,7 @@
           case UI_KEY_GEOW3:
             gc[0][cind] = MKC_RATIO( ci[CCOL_GX], ci[CCOL_NUMALL] );
             gc[1][cind] = MKC_RATIO( ci[CCOL_GY], ci[CCOL_NUMALL] );
-            if(p->input->ndim==3)
+            if(p->objects->ndim==3)
               gc[2][cind] = MKC_RATIO( ci[CCOL_GZ], ci[CCOL_NUMALL] );
             break;
 
