/*********************************************************************
MakeCatalog - Make a catalog from an input and labeled image.
MakeCatalog is part of GNU Astronomy Utilities (Gnuastro) package.

Original author:
     Mohammad Akhlaghi <akhlaghi@gnu.org>
Contributing author(s):
Copyright (C) 2015, Free Software Foundation, Inc.

Gnuastro is free software: you can redistribute it and/or modify it
under the terms of the GNU General Public License as published by the
Free Software Foundation, either version 3 of the License, or (at your
option) any later version.

Gnuastro is distributed in the hope that it will be useful, but
WITHOUT ANY WARRANTY; without even the implied warranty of
MERCHANTABILITY or FITNESS FOR A PARTICULAR PURPOSE.  See the GNU
General Public License for more details.

You should have received a copy of the GNU General Public License
along with Gnuastro. If not, see <http://www.gnu.org/licenses/>.
**********************************************************************/
#include <config.h>

#include <stdio.h>
#include <errno.h>
#include <error.h>
#include <float.h>
#include <stdlib.h>

#include <gnuastro/tile.h>
#include <gnuastro/threads.h>
#include <gnuastro/dimension.h>
#include <gnuastro/statistics.h>

#include "main.h"
#include "mkcatalog.h"



/*********************************************************************/
/*******************       Tiles for clumps       ********************/
/*********************************************************************/
static gal_data_t *
upperlimit_make_clump_tiles(struct mkcatalog_passparams *pp)
{
  gal_data_t *input=pp->p->input;
  size_t ndim=input->ndim, *dsize=input->dsize;

  int32_t *O, *C;
  gal_data_t *tiles=NULL;
  float *I, *II, *start=input->array;
  size_t increment=0, num_increment=1;
  size_t i, d, *min, *max, width=2*ndim;
  size_t *coord=gal_data_malloc_array(GAL_TYPE_SIZE_T, ndim, __func__,
                                      "coord");
  size_t *minmax=gal_data_malloc_array(GAL_TYPE_SIZE_T,
                                       width*pp->clumpsinobj, __func__,
                                       "minmax");

  /* Initialize the minimum and maximum position for each tile/clump. So,
     we'll initialize the minimum coordinates to the maximum possible
     `size_t' value (in `GAL_BLANK_SIZE_T') and the maximums to zero. */
  for(i=0;i<pp->clumpsinobj;++i)
    for(d=0;d<ndim;++d)
      {
        minmax[ i * width +        d ] = GAL_BLANK_SIZE_T; /* Minimum. */
        minmax[ i * width + ndim + d ] = 0;                /* Maximum. */
      }

  /* Parse over the object and get the clump's minimum and maximum. */
  while( pp->start_end_inc[0] + increment <= pp->start_end_inc[1] )
    {
      /* Set the pointers for this tile. */
      I = pp->st_i + increment;
      O = pp->st_o + increment;
      C = pp->st_c + increment;

      /* Go over the contiguous region. */
      II = I + dsize[ndim-1];
      do
        {
          /* Only consider clumps. */
          if( *O==pp->object && *C>0 )
            {
              /* Get the coordinates of this pixel. */
              gal_dimension_index_to_coord(I-start, ndim, dsize, coord);

              /* Check to see if this coordinate is the smallest/largest
                 found so far for this label. Note that labels start from
                 1, while indexs here start from zero. */
              min = &minmax[ (*C-1) * width        ];
              max = &minmax[ (*C-1) * width + ndim ];
              for(d=0;d<ndim;++d)
                {
                  if( coord[d] < min[d] ) min[d] = coord[d];
                  if( coord[d] > max[d] ) max[d] = coord[d];
                }
            }

          /* Increment the other pointers. */
          ++O; ++C;
        }
      while(++I<II);

      /* Increment to the next contiguous region. */
      increment += ( gal_tile_block_increment(input, dsize, num_increment++,
                                              NULL) );
    }

  /* For a check.
  for(i=0;i<pp->clumpsinobj;++i)
    printf("%zu: (%zu, %zu) --> (%zu, %zu)\n", i+1, minmax[i*width],
           minmax[i*width+1], minmax[i*width+2], minmax[i*width+3]);
  */

  /* Make the tiles. */
  tiles=gal_tile_series_from_minmax(input, minmax, pp->clumpsinobj);

  /* Cleanup and return. */
  free(coord);
  free(minmax);
  return tiles;
}




















/*********************************************************************/
/*******************         For one tile         ********************/
/*********************************************************************/
static void
upperlimit_random_range(struct mkcatalog_passparams *pp, gal_data_t *tile,
                        size_t *min, size_t *max, int32_t clumplab)
{
  struct mkcatalogparams *p=pp->p;
  size_t d, tstart, minext, maxext, coord[]={0,0};
  size_t ndim=p->input->ndim, *dsize=p->input->dsize;

  /* Set the minimum and maximum acceptable value for the range.  */
  if(p->uprange)
    {
      tstart=gal_data_ptr_dist(tile->block->array, tile->array,
                               p->input->type);
      gal_dimension_index_to_coord(tstart, ndim, dsize, coord);
    }

  /* Go over the dimensions and set the range along each dimension. */
  for(d=0;d<ndim;++d)
    {
      /* If uprange is given and it is not zero, then use it, otherwise,
         just use the full possible range. */
      if( p->uprange && p->uprange[d] )
        {
          /* Set the minimum of the random range. Since `size_t' is always
             positive, to make sure the difference isn't negative, we need
             to convert them to integer first. */
          if( (int)coord[d] - ((int)p->uprange[d])/2 > 0 )
            {
              min[d] = coord[d]-p->uprange[d]/2;
              maxext = 0;
            }
          else
            {
              min[d] = 0;
              maxext = -1 * ((int)coord[d] - ((int)p->uprange[d])/2);
            }

          /* Set the maximum of the random range. */
          if( coord[d] + p->uprange[d]/2 < dsize[d] - tile->dsize[d] )
            {
              max[d] = coord[d] + p->uprange[d]/2;
              minext = 0;
            }
          else
            {
              max[d] = dsize[d] - tile->dsize[d] - 1;
              minext = ( (coord[d] + p->uprange[d]/2)
                         - (dsize[d] - tile->dsize[d]) );
            }

          /* `minadd' and `maxadd' were defined to account for the removed
             smaller range when an object is on the edge. Their role is to
             add to the other side of the range as much as possible when
             one side is decreased on an edge. */
          if(minext)
            min[d] = ((int)(min[d]) - (int)minext >= 0) ? (min[d]-minext) : 0;
          if(maxext)
            max[d] = ( (max[d] + maxext < dsize[d] - tile->dsize[d])
                       ? (max[d] + maxext) : (dsize[d]-tile->dsize[d]-1) );
        }
      else
        {
          min[d]=0;
          max[d]=dsize[d]-tile->dsize[d]-1;
        }

      /* A small sanity check. */
      if( max[d]-min[d] < 2*tile->dsize[d] )
        {
          if(clumplab)
            fprintf(stderr, "WARNING: object %d clump %d: range of random "
                    "positions (%zu) along dimension %zu for upper-limit "
                    "calculations is smaller than double of its size (%zu) "
                    "in this dimension.\n\n", pp->object, clumplab,
                    max[d]-min[d], ndim-d, 2*tile->dsize[d]);
          else
            fprintf(stderr, "WARNING: object %d: range of random "
                    "positions (%zu) along dimension %zu for upper-limit "
                    "calculations is smaller than double of its size (%zu) "
                    "in this dimension.\n\n", pp->object, max[d]-min[d],
                    ndim-d, 2*tile->dsize[d]);
        }
    }
}





/* Return a random position in the requested dimension. */
static size_t
upperlimit_random_position(struct mkcatalog_passparams *pp, gal_data_t *tile,
                           size_t dim, size_t *min, size_t *max)
{
  size_t r;
  struct mkcatalogparams *p=pp->p;

  /* `gsl_rng_get' returns an inclusive value between the minimum and
     maximum of the particular generator. It may happen that the labeled
     region extends the full range of a dimension. In that case, the only
     possible starting point would be 0. */
  if( (int)(p->input->dsize[dim]) - (int)(tile->dsize[dim]) > 0 )
    {
      r=gsl_rng_get(pp->rng); /* For easy reading. */
      return lrint( (float)(min[dim])
                    + ( (float)(r-p->rngmin)/(float)(p->rngdiff)
                        * (float)(max[dim] - min[dim]) ) );
    }
  else
    return 0;
}





static double
upperlimit_one_tile(struct mkcatalog_passparams *pp, gal_data_t *tile,
                    unsigned long seed, int32_t clumplab)
{
  struct mkcatalogparams *p=pp->p;
  size_t ndim=p->input->ndim, *dsize=p->input->dsize;

  void *tarray;
  double sum, out;
  int continueparse;
  gal_data_t *sigclip;
  uint8_t *M=NULL, *st_m=NULL;
  float *uparr=pp->up_vals->array;
  float *I, *II, *SK, *st_i, *st_sky;
  size_t d, tcounter=0, counter=0, se_inc[2];
  size_t min[2], max[2], increment, num_increment;
  int32_t *O, *oO, *st_o, *st_oo, *st_oc, *oC=NULL;
  size_t maxcount = p->upnum * MKCATALOG_UPPERLIMIT_STOP_MULTIP;
  size_t *rcoord=gal_data_malloc_array(GAL_TYPE_SIZE_T, ndim, __func__,
                                       "rcoord");

  /* Initializations. */
  tarray=tile->array;
  gsl_rng_set(pp->rng, seed);


  /* Set the range of random values for this tile. */
  upperlimit_random_range(pp, tile, min, max, clumplab);


  /* `se_inc' is just used temporarily, the important thing here is
     `st_oo'. */
  st_oo = ( clumplab
            ? gal_tile_start_end_ind_inclusive(tile, p->objects, se_inc)
            : pp->st_o );
  st_oc = clumplab ? (int32_t *)(p->clumps->array) + se_inc[0] : NULL;


  /* Continue measuring randomly until we get the desired total number. */
  while(tcounter<maxcount && counter<p->upnum)
    {
      /* Get the random coordinates. */
      for(d=0;d<ndim;++d)
<<<<<<< HEAD
        rcoord[d] = ( (dsize[d]-tile->dsize[d])
                      ? gsl_rng_uniform_int(pp->rng,
                                            dsize[d]-tile->dsize[d]-1)
                      : 0 );
=======
        rcoord[d] = upperlimit_random_position(pp, tile, d, min, max);
>>>>>>> 7a1dc262

      /* Set the tile's new starting pointer. */
      tile->array = gal_data_ptr_increment(p->input->array,
                          gal_dimension_coord_to_index(ndim, dsize, rcoord),
                                           p->input->type);

      /* Starting and ending coordinates for this random position, note
         that in `pp' we have the starting and ending coordinates of the
         actual tile. */
      increment     = 0;
      num_increment = 1;
      continueparse = 1;
      sum           = 0.0f;

      /* Starting pointers for the random tile. */
      st_i   = gal_tile_start_end_ind_inclusive(tile, p->input, se_inc);
      st_o               = (int32_t *)(p->objects->array) + se_inc[0];
      st_sky             = (float   *)(p->sky->array)     + se_inc[0];
      if(p->upmask) st_m = (uint8_t *)(p->upmask->array)  + se_inc[0];

      /* Parse over this object/clump. */
      while( se_inc[0] + increment <= se_inc[1] )
        {
          /* Set the pointers. */
          I                = st_i   + increment;    /* Random tile.   */
          SK               = st_sky + increment;    /* Random tile.   */
          O                = st_o   + increment;    /* Random tile.   */
          if(st_m) M       = st_m   + increment;    /* Random tile.   */
          oO               = st_oo  + increment;    /* Original tile. */
          if(clumplab) oC  = st_oc  + increment;    /* Original tile. */


          /* Parse over this contiguous region, similar to the first and
             second pass functions. */
          II = I + tile->dsize[ndim-1];
          do
            {
              /* Only use pixels over this object/clump. */
              if( *oO==pp->object
                  && ( oC==NULL || clumplab==0 || *oC==clumplab ) )
                {
                  if( *O || (M && *M) || ( p->hasblank && isnan(*I) ) )
                    continueparse=0;
                  else
                    sum += *I-*SK;
                }

              /* Increment the other pointers. */
              ++SK; ++O; ++oO; if(oC) ++oC;
            }
          while(continueparse && ++I<II);


          /* Increment to the next contiguous region of this tile. */
          if(continueparse)
            increment += ( gal_tile_block_increment(p->input, dsize,
                                                    num_increment++, NULL) );
          else break;
        }

      /* Further processing is only necessary if this random tile
         actually covered the sky region. */
      if(continueparse) uparr[ counter++ ] = sum;

      /* Increment the total-counter. */
      ++tcounter;
    }

  /* Calculate the standard deviation of this distribution. */
  if(counter==p->upnum)
    {
      sigclip=gal_statistics_sigma_clip(pp->up_vals, p->upsigmaclip[0],
                                        p->upsigmaclip[1], 1, 1);
      out = ((float *)(sigclip->array))[3] * p->upnsigma;
    }
  else out=NAN;

  /* Reset the tile's array pointer, clean up and return. */
  tile->array=tarray;
  free(rcoord);
  return out;
}




















/*********************************************************************/
/*******************     High level funciton      ********************/
/*********************************************************************/
void
upperlimit_calculate(struct mkcatalog_passparams *pp)
{
  size_t i;
  double *ci;
  unsigned long seed;
  gal_data_t *clumptiles;
  struct mkcatalogparams *p=pp->p;

  /* First find the upper limit magnitude for this object. */
  pp->oi[OCOL_UPPERLIMIT_B] = upperlimit_one_tile(pp, pp->tile,
                                                  p->seed+pp->object, 0);

  /* If a clumps image is present (a clump catalog is requested( and this
     object has clumps, then find the upper limit magnitude for the clumps
     within this object. */
  if(p->clumps && pp->clumpsinobj)
    {
      /* Make tiles covering the clumps. */
      clumptiles=upperlimit_make_clump_tiles(pp);

      /* Go over all the clumps. The random number generator seed for each
         clump/object has to be unique, but also reproducible (given the
         intial seed and identical inputs). So we have defined it based on
         the total number of objects and clumps and this object and clump's
         IDs. */
      for(i=0;i<pp->clumpsinobj;++i)
        {
          ci=&pp->ci[ i * CCOL_NUMCOLS ];
          seed = p->seed + p->numobjects + p->numclumps * pp->object + i;
          ci[CCOL_UPPERLIMIT_B] = upperlimit_one_tile(pp, &clumptiles[i],
                                                          seed, i+1);
        }

      /* Clean up the clump tiles. */
      gal_data_array_free(clumptiles, pp->clumpsinobj, 0);
    }
}<|MERGE_RESOLUTION|>--- conflicted
+++ resolved
@@ -276,7 +276,7 @@
   float *uparr=pp->up_vals->array;
   float *I, *II, *SK, *st_i, *st_sky;
   size_t d, tcounter=0, counter=0, se_inc[2];
-  size_t min[2], max[2], increment, num_increment;
+  size_t min[3], max[3], increment, num_increment;
   int32_t *O, *oO, *st_o, *st_oo, *st_oc, *oC=NULL;
   size_t maxcount = p->upnum * MKCATALOG_UPPERLIMIT_STOP_MULTIP;
   size_t *rcoord=gal_data_malloc_array(GAL_TYPE_SIZE_T, ndim, __func__,
@@ -304,14 +304,7 @@
     {
       /* Get the random coordinates. */
       for(d=0;d<ndim;++d)
-<<<<<<< HEAD
-        rcoord[d] = ( (dsize[d]-tile->dsize[d])
-                      ? gsl_rng_uniform_int(pp->rng,
-                                            dsize[d]-tile->dsize[d]-1)
-                      : 0 );
-=======
         rcoord[d] = upperlimit_random_position(pp, tile, d, min, max);
->>>>>>> 7a1dc262
 
       /* Set the tile's new starting pointer. */
       tile->array = gal_data_ptr_increment(p->input->array,
