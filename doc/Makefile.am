## Process this file with automake to produce Makefile.inx
##
## This is part of GNU Astronomy Utilities (gnuastro). It will be
## called by the Makefile.am in the top directory.
##
## Original author:
##     Mohammad Akhlaghi <akhlaghi@gnu.org>
## Contributing author(s):
## Copyright (C) 2015, Free Software Foundation, Inc.
##
## GNU Astronomy Utilities is free software: you can redistribute it
## and/or modify it under the terms of the GNU General Public License
## as published by the Free Software Foundation, either version 3 of
## the License, or (at your option) any later version.
##
## GNU Astronomy Utilities is distributed in the hope that it will be
## useful, but WITHOUT ANY WARRANTY; without even the implied warranty
## of MERCHANTABILITY or FITNESS FOR A PARTICULAR PURPOSE.  See the
## GNU General Public License for more details.
##
## You should have received a copy of the GNU General Public License
## along with GNU Astronomy Utilities. If not, see
## <http://www.gnu.org/licenses/>.

## Add the version numbers of the separate programs:
## ================================================= List the header
## files in this string with a space character between them, don't
## forget to add `$(top_srcdir}/src/` before them like the ones
## already there.

SHELL=/bin/bash


## Commands to make the texinfo tools:
info_TEXINFOS = gnuastro.texi
gnuastro_TEXINFOS = fdl.texi authors.texi utilityversions.texi formath.texi


## Files not predefined by Automake, and not in dependencies that must
## be included in the final tar-ball distribution.
EXTRA_DIST = findversions.sh README


## Generate a list of Gnuastro authors from repo history:
<<<<<<< HEAD
authors.texi::
        # Only update this file if a .git directory is present in the
        # parent directory. Otherwise, this is being run from a
        # tar-ball and asuthors.texi cannot be updated.
        #
        # In case there is no git repository, then just touch
        # authors.texi. If one already exists, only its date will be
        # unchanged. However, if it doesn't already exist a blank file
        # will be created (which will allow us to generate the
        # documentation).
	if [ -d ../.git ]; then                                          \
	  git shortlog --numbered --summary --email --no-merges          \
	    | sed -e 's/</ /' -e 's/>/ /' -e 's/@/@@/' -e "s/è/@\`e/"    \
            | awk '{printf "%s %s (%s, %s)@*\n", $$2, $$3, $$4, $$1}'    \
            > $@;                                                        \
        else touch $@;                                                   \
	fi
=======
authors.texi:
	./genauthors
>>>>>>> 40f899d7


# Find the version of each utility:
headers=$(top_srcdir)/src/*/main.h
utilityversions.texi: $(headers)
	./findversions.sh $(headers)


## Images:
infognuastrodir=$(infodir)/gnuastro-figures/
dist_infognuastro_DATA = $(top_srcdir)/doc/gnuastro-figures/*<|MERGE_RESOLUTION|>--- conflicted
+++ resolved
@@ -42,28 +42,8 @@
 
 
 ## Generate a list of Gnuastro authors from repo history:
-<<<<<<< HEAD
 authors.texi::
-        # Only update this file if a .git directory is present in the
-        # parent directory. Otherwise, this is being run from a
-        # tar-ball and asuthors.texi cannot be updated.
-        #
-        # In case there is no git repository, then just touch
-        # authors.texi. If one already exists, only its date will be
-        # unchanged. However, if it doesn't already exist a blank file
-        # will be created (which will allow us to generate the
-        # documentation).
-	if [ -d ../.git ]; then                                          \
-	  git shortlog --numbered --summary --email --no-merges          \
-	    | sed -e 's/</ /' -e 's/>/ /' -e 's/@/@@/' -e "s/è/@\`e/"    \
-            | awk '{printf "%s %s (%s, %s)@*\n", $$2, $$3, $$4, $$1}'    \
-            > $@;                                                        \
-        else touch $@;                                                   \
-	fi
-=======
-authors.texi:
 	./genauthors
->>>>>>> 40f899d7
 
 
 # Find the version of each utility:
